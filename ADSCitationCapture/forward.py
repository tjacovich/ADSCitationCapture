
import os
import itertools
import datetime
from adsputils import get_date, date2solrstamp
from dateutil.tz import tzutc
from adsmsg import DenormalizedRecord, NonBibRecord, Status, CitationChangeContentType
from bs4 import BeautifulSoup
from adsputils import setup_logging

# ============================= INITIALIZATION ==================================== #
# - Use app logger:
#import logging
#logger = logging.getLogger('ads-citation-capture')
# - Or individual logger for this file:
from adsputils import setup_logging, load_config
proj_home = os.path.realpath(os.path.join(os.path.dirname(__file__), '../'))
config = load_config(proj_home=proj_home)
logger = setup_logging(__name__, proj_home=proj_home,
                        level=config.get('LOGGING_LEVEL', 'INFO'),
                        attach_stdout=config.get('LOG_STDOUT', False))


# =============================== FUNCTIONS ======================================= #
def build_record(app, citation_change, parsed_metadata, citations, db_versions, entry_date=None):
    if citation_change.content_type != CitationChangeContentType.doi:
        raise Exception("Only DOI records can be forwarded to master")
    # Extract required values
    bibcode = parsed_metadata.get('bibcode')
    if bibcode is None:
        raise Exception("Only records with a bibcode can be forwarded to master")
    if entry_date is None:
        entry_date = citation_change.timestamp.ToDatetime()
    #Check if doi points to a concept record or to a specific version
    if parsed_metadata.get('version_of', None) not in (None,"",[],''): 
        is_release = True
    else:
        is_release = False
    alternate_bibcode = parsed_metadata.get('alternate_bibcode', [])
    abstract = parsed_metadata.get('abstract', "")
    title = parsed_metadata.get('title', "")
    keywords = parsed_metadata.get('keywords', [])
    authors = parsed_metadata.get('authors', [])
    normalized_authors = parsed_metadata.get('normalized_authors', [])
    affiliations = parsed_metadata.get('affiliations', ['-']*len(authors))
    pubdate = parsed_metadata.get('pubdate', get_date().strftime("%Y-%m-%d"))
    try:
        solr_date=(datetime.datetime.strptime(pubdate, "%Y-%m-%d")+datetime.timedelta(minutes=30)).strftime('%Y-%m-%dT%H:%M:%S.%fZ')
<<<<<<< HEAD
    except:
=======
    except ValueError:
>>>>>>> a24da27a
        try:
            #In the event only a year is specified, the date is assumed to be January 1st of the given year.
            logger.warn("Publication date does not conform to Y-m-d format. Assuming only year is specified.")
            pubdate = pubdate+"-01"+"-01"
            solr_date=(datetime.datetime.strptime(pubdate, "%Y-%m-%d")+datetime.timedelta(minutes=30)).strftime('%Y-%m-%dT%H:%M:%S.%fZ')
<<<<<<< HEAD
        except:
=======
        except ValueError:
>>>>>>> a24da27a
            #If above fails, just set it to the current date. Running maintenance_metadata could fix the bad publication date in the future if it is updated upstream.
            logger.warn("Cannot parse publication date. Setting to current datetime.")
            solr_date=date2solrstamp(entry_date)

    source = parsed_metadata.get('source', "Unknown")
    version = parsed_metadata.get('version', "")
    doctype = parsed_metadata.get('doctype', "software")
    # Clean abstract and title
    abstract = ''.join(BeautifulSoup(abstract, features="lxml").findAll(text=True)).replace('\n', ' ').replace('\r', '')
    title = ''.join(BeautifulSoup(title, features="lxml").findAll(text=True)).replace('\n', ' ').replace('\r', '')
    # Extract year
    year = pubdate.split("-")[0]
    # Build an author_facet_hier list with the following structure:
    #   "0/Blanco-Cuaresma, S",
    #   "1/Blanco-Cuaresma, S/Blanco-Cuaresma, S",
    #   "0/Soubiran, C",
    #   "1/Soubiran, C/Soubiran, C",
    author_facet_hier = list(itertools.chain.from_iterable(zip(["0/"+a for a in normalized_authors], ["1/"+a[0]+"/"+a[1] for a in zip(normalized_authors, authors)])))

    # Count
    n_keywords = len(keywords)
    n_authors = len(authors)
    n_citations = len(citations)
    doi = citation_change.content
    record_dict = {
        'abstract': abstract,
        'ack': '',
        'aff': [ "-" if aff == "" else aff for aff in affiliations],
        'alternate_bibcode': alternate_bibcode,
        'alternate_title': [],
        'arxiv_class': [],
        'author': authors,
        'author_count': n_authors,
        'author_facet': normalized_authors,
        'author_facet_hier': author_facet_hier,
        'author_norm': normalized_authors,
        'bibcode': bibcode,
        'bibstem': ['zndo'],
        'bibstem_facet': 'zndo',
        'copyright': [],
        'comment': [],
        'database': ['general', 'astronomy'],
        'entry_date': date2solrstamp(entry_date), # date2solrstamp(get_date()),
        'year': year,
        'date': solr_date, # TODO: Why this date has to be 30 minutes in advance? This is based on ADSImportPipeline SolrAdapter
        'doctype': doctype,
        'doctype_facet_hier': ["0/Non-Article", "1/Non-Article/Software"],
        'doi': [doi],
        'eid': doi,
        'email': ['-']*n_authors,
        'first_author': authors[0] if n_authors > 0 else '',
        'first_author_facet_hier': author_facet_hier[:2],
        'first_author_norm': normalized_authors[0] if n_authors > 0 else '',
        'links_data': ['{{"access": "", "instances": "", "title": "", "type": "electr", "url": "{}"}}'.format(app.conf['DOI_URL'] + doi)], # TODO: How is it different from nonbib?
        'identifier': [bibcode, doi] + alternate_bibcode,
        'esources': ["PUB_HTML"],
        'citation': citations,
        'citation_count': n_citations,
        'citation_count_norm': n_citations/n_authors if n_authors > 0 else 0,
        'data_count': 1, # Number of elements in `links_data`
        'keyword': keywords,
        'keyword_facet': keywords,
        'keyword_norm': ["-"]*n_keywords,
        'keyword_schema': ["-"]*n_keywords,
        'property': ["ESOURCE", "NONARTICLE", "NOT REFEREED", "PUB_OPENACCESS", "OPENACCESS"],
        'pub': source,
        'pub_raw': source,
        'pubdate': pubdate,
        'pubnote': [],
        'read_count': 0,
        'title': [title],
        'publisher': source,
        'version': version
    }
    if version is None: # Concept DOIs may not contain version
        del record_dict['version']
    # Status
    if citation_change.status == Status.new:
        status = 2
    elif citation_change.status == Status.updated:
        status = 3
    elif citation_change.status == Status.deleted:
        status = 1
        # Only use this field for deletions, otherwise Solr will complain the field does not exist
        # and if this key does not exist in the dict/protobuf, the message will be
        # treated as new/update by MasterPipeline
        record_dict['status'] = status
    else:
        status = 0 # active
    if db_versions not in [{"":""}, {}, None]:
        record_dict['property'].append('ASSOCIATED')
    if is_release:
        record_dict['property'].append('RELEASE')

    record = DenormalizedRecord(**record_dict)
    nonbib_record = _build_nonbib_record(app, citation_change, record, db_versions, status)
    return record, nonbib_record


def _build_nonbib_record(app, citation_change, record, db_versions, status):
    doi = citation_change.content
    nonbib_record_dict = {
        'status': status,
        'bibcode': record.bibcode,
        'boost': 0.5, # Value between 0 and 1
        'citation_count': record.citation_count,
        'data': [],
        'data_links_rows': [
            {'link_type': 'ESOURCE', 'link_sub_type': 'PUB_HTML',
                     'url': [app.conf['DOI_URL'] + doi], 'title': [''], 'item_count':0},
                     ], # `item_count` only used for DATA and not ESOURCES
        'citation_count_norm': record.citation_count_norm,
        'grants': [],
        'ned_objects': [],
        'norm_cites': 0, # log10-normalized count of citations computed on the classic site but not currently used
        'read_count': record.read_count,
        'readers': [],
        'simbad_objects': [],
        'total_link_counts': 0 # Only used for DATA and not for ESOURCES
    }
    if db_versions not in [{"":""}, {}, None]:
        nonbib_record_dict['data_links_rows'].append({'link_type': 'ASSOCIATED', 'link_sub_type': '', 
                     'url': db_versions.values(), 'title': db_versions.keys(), 'item_count':0})
    nonbib_record = NonBibRecord(**nonbib_record_dict)
    nonbib_record.esource.extend(record.esources)
    nonbib_record.reference.extend(record.reference)
    nonbib_record.property.extend(record.property)
    return nonbib_record
<|MERGE_RESOLUTION|>--- conflicted
+++ resolved
@@ -46,21 +46,13 @@
     pubdate = parsed_metadata.get('pubdate', get_date().strftime("%Y-%m-%d"))
     try:
         solr_date=(datetime.datetime.strptime(pubdate, "%Y-%m-%d")+datetime.timedelta(minutes=30)).strftime('%Y-%m-%dT%H:%M:%S.%fZ')
-<<<<<<< HEAD
-    except:
-=======
     except ValueError:
->>>>>>> a24da27a
         try:
             #In the event only a year is specified, the date is assumed to be January 1st of the given year.
             logger.warn("Publication date does not conform to Y-m-d format. Assuming only year is specified.")
             pubdate = pubdate+"-01"+"-01"
             solr_date=(datetime.datetime.strptime(pubdate, "%Y-%m-%d")+datetime.timedelta(minutes=30)).strftime('%Y-%m-%dT%H:%M:%S.%fZ')
-<<<<<<< HEAD
-        except:
-=======
         except ValueError:
->>>>>>> a24da27a
             #If above fails, just set it to the current date. Running maintenance_metadata could fix the bad publication date in the future if it is updated upstream.
             logger.warn("Cannot parse publication date. Setting to current datetime.")
             solr_date=date2solrstamp(entry_date)

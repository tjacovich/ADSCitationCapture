--- conflicted
+++ resolved
@@ -22,11 +22,7 @@
 
 
 # =============================== FUNCTIONS ======================================= #
-<<<<<<< HEAD
-def build_record(app, citation_change, parsed_metadata, citations, readers=[], entry_date=None):
-=======
-def build_record(app, citation_change, parsed_metadata, citations, db_versions, entry_date=None):
->>>>>>> 2b3ff781
+def build_record(app, citation_change, parsed_metadata, citations, db_versions, readers=[], entry_date=None):
     if citation_change.content_type != CitationChangeContentType.doi:
         raise Exception("Only DOI records can be forwarded to master")
     # Extract required values
@@ -146,19 +142,11 @@
         record_dict['property'].append('RELEASE')
 
     record = DenormalizedRecord(**record_dict)
-<<<<<<< HEAD
-    nonbib_record = _build_nonbib_record(app, citation_change, record, status, readers=readers)
+    nonbib_record = _build_nonbib_record(app, citation_change, record, db_versions, status, readers=readers)
     return record, nonbib_record
 
 
-def _build_nonbib_record(app, citation_change, record, status, readers=[]):
-=======
-    nonbib_record = _build_nonbib_record(app, citation_change, record, db_versions, status)
-    return record, nonbib_record
-
-
-def _build_nonbib_record(app, citation_change, record, db_versions, status):
->>>>>>> 2b3ff781
+def _build_nonbib_record(app, citation_change, record, db_versions, status, readers=[]):
     doi = citation_change.content
     nonbib_record_dict = {
         'status': status,

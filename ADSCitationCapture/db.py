--- conflicted
+++ resolved
@@ -110,7 +110,6 @@
         metadata_updated =  _update_citation_target_metadata_session(session, content, raw_metadata, parsed_metadata, curated_metadata, status=status, bibcode=bibcode, associated=associated)
     return metadata_updated
 
-<<<<<<< HEAD
 def write_citation_target_data(app, only_status=None):
     """
     Writes Canonical bibcodes to file for DataPipeline
@@ -174,7 +173,6 @@
     except Exception as e:
         logger.exception("Failed to write files {} and {}.".format(file_names['citations']+".tmp", file_names['references']+".tmp"))
         raise Exception("Failed to write files {} and {}.".format(file_names['citations']+".tmp", file_names['references']+".tmp"))
-=======
 def _update_citation_target_curator_message_session(session, content, msg):
     """
     Actual calls to database session for update_citation_target_metadata
@@ -195,7 +193,6 @@
     with app.session_scope() as session:
         msg_updated =  _update_citation_target_curator_message_session(session, content, msg)
     return msg_updated
->>>>>>> a24da27a
 
 def store_citation(app, citation_change, content_type, raw_metadata, parsed_metadata, status):
     """

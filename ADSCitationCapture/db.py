--- conflicted
+++ resolved
@@ -2,12 +2,8 @@
 from psycopg2 import IntegrityError
 from dateutil.tz import tzutc
 from ADSCitationCapture.models import Citation, CitationTarget, Event
-<<<<<<< HEAD
 from adsmsg import CitationChange, CitationChangeContentType
-=======
 from ADSCitationCapture import doi
-from adsmsg import CitationChange
->>>>>>> 274b3fdc
 from adsputils import setup_logging
 
 # ============================= INITIALIZATION ==================================== #
@@ -452,7 +448,6 @@
             session.add(citation)
         session.commit()
 
-<<<<<<< HEAD
 def mark_citation_as_sanitized(app, citing, content):
     """
     Update status to SANITIZED for a single discarded citation
@@ -491,10 +486,7 @@
             session.add(citation)
         session.commit()
 
-def populate_bibcode_column(main_session, curated = False):
-=======
 def populate_bibcode_column(main_session):
->>>>>>> 274b3fdc
     """
     Pulls all citation targets from DB and populates the bibcode column using parsed metadata
     """
@@ -502,11 +494,7 @@
     records = _get_citation_targets_session(main_session, only_status = None)
     for record in records:
         content = record.get('content', None)
-<<<<<<< HEAD
         bibcode = record.get('bibcode', None)
-=======
-        bibcode = record
->>>>>>> 274b3fdc
         logger.debug("Collecting metadata for {}".format(record.get('content')))
         citation_in_db = False
         metadata = {}
@@ -515,37 +503,6 @@
             logger.debug("Updating Bibcode field for {}".format(record.get('content')))
             raw_metadata = metadata.get('raw', {})
             parsed_metadata = metadata.get('parsed', {})
-<<<<<<< HEAD
-            curated_metadata = metadata.get('curated', {})
-            status = metadata.get('status', None)
-            _update_citation_target_metadata_alembic(main_session, content, raw_metadata, parsed_metadata, curated_metadata, status=status, bibcode=bibcode)
-
-def _update_citation_target_metadata_alembic(session, content, raw_metadata, parsed_metadata, curated_metadata={}, status=None, bibcode=None):
-    """
-    Update metadata for a citation target when we do not need to
-    close the session after completion
-    """
-    metadata_updated = False
-    if not curated_metadata:
-        modified_metadata = parsed_metadata
-    else: 
-        modified_metadata = generate_modified_metadata(parsed_metadata, curated_metadata)
-    if not bibcode: bibcode = modified_metadata.get('bibcode', None)
-    metadata_updated = _update_citation_target_metadata_session(session, content, raw_metadata, parsed_metadata, curated_metadata, status, bibcode)    
-    return metadata_updated
-            
-def _get_citation_target_metadata_alembic(session, doi, curate=True):
-    """
-    If the citation target already exists in the database, return the raw and
-    parsed metadata together with the status of the citation target in the
-    database.
-    If not, return an empty dictionary. 
-    Variation for when the function does not need to control the session
-    """
-    citation_in_db = False
-    metadata = {}
-    return _get_citation_target_metadata_session(session, doi, citation_in_db, metadata, curate)
-=======
             curated_metadata = metadata.get('curated',{})
             modified_metadata = generate_modified_metadata(parsed_metadata, curated_metadata)
             status = metadata.get('status', None)
@@ -556,6 +513,5 @@
                 bibcode = parsed_metadata['bibcode'][:4] + bibcode[4:]
             else:
                 bibcode = parsed_metadata.get('bibcode',None)
->>>>>>> 274b3fdc
 
             _update_citation_target_metadata_session(main_session, content, raw_metadata, parsed_metadata, curated_metadata, status, bibcode)

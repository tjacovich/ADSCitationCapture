import os
from typing import OrderedDict
from psycopg2 import IntegrityError
from dateutil.tz import tzutc
<<<<<<< HEAD
from ADSCitationCapture.models import Citation, CitationTarget, Event, Reader
=======
from ADSCitationCapture.models import Citation, CitationTarget, Event
from ADSCitationCapture import doi
>>>>>>> 274b3fdc
from adsmsg import CitationChange
import datetime
from adsputils import setup_logging

# ============================= INITIALIZATION ==================================== #
# - Use app logger:
#import logging
#logger = logging.getLogger('ads-citation-capture')
# - Or individual logger for this file:
from adsputils import setup_logging, load_config
proj_home = os.path.realpath(os.path.join(os.path.dirname(__file__), '../'))
config = load_config(proj_home=proj_home)
logger = setup_logging(__name__, proj_home=proj_home,
                        level=config.get('LOGGING_LEVEL', 'INFO'),
                        attach_stdout=config.get('LOG_STDOUT', False))

file_names=OrderedDict()
file_names['bibcode'] =proj_home+'/logs/output/bibcodes_CC.can.list'
file_names['citations'] = proj_home+'/logs/output/citations_CC.list'
file_names['references'] = proj_home+'/logs/output/references_CC.list'
file_names['authors'] = proj_home+'/logs/output/facet_authors_CC.list'


# =============================== FUNCTIONS ======================================= #
def store_event(app, data):
    """
    Stores a new event in the DB
    """
    stored = False
    with app.session_scope() as session:
        event = Event()
        event.data = data
        session.add(event)
        try:
            session.commit()
        except:
            logger.exception("Problem storing event '%s'", str(event))
        else:
            stored = True
    return stored

def store_citation_target(app, citation_change, content_type, raw_metadata, parsed_metadata, status):
    """
    Stores a new citation target in the DB
    """
    stored = False
    with app.session_scope() as session:
        citation_target = CitationTarget()
        citation_target.content = citation_change.content
        citation_target.content_type = content_type
        citation_target.raw_cited_metadata = raw_metadata
        citation_target.parsed_cited_metadata = parsed_metadata
        citation_target.curated_metadata = {}
        citation_target.status = status
        citation_target.bibcode = parsed_metadata.get("bibcode", None)
        session.add(citation_target)
        try:
            session.commit()
        except IntegrityError as e:
            # IntegrityError: (psycopg2.IntegrityError) duplicate key value violates unique constraint "citing_content_unique_constraint"
            logger.error("Ignoring new citation target (citing '%s', content '%s' and timestamp '%s') because it already exists in the database (another new citation may have been processed before this one): '%s'", citation_change.citing, citation_change.content, citation_change.timestamp.ToJsonString(), str(e))
        else:
            logger.info("Stored new citation target (citing '%s', content '%s' and timestamp '%s')", citation_change.citing, citation_change.content, citation_change.timestamp.ToJsonString())
            stored = True
    return stored

def _update_citation_target_metadata_session(session, content, raw_metadata, parsed_metadata, curated_metadata = {}, status=None, bibcode = None):
    """
    Actual calls to database session for update_citation_target_metadata
    """
    citation_target = session.query(CitationTarget).filter(CitationTarget.content == content).first()
    if type(raw_metadata) is bytes:
        try:
            raw_metadata = raw_metadata.decode('utf-8')
        except UnicodeEncodeError:
            pass
    if citation_target.raw_cited_metadata != raw_metadata or citation_target.parsed_cited_metadata != parsed_metadata or \
            (status is not None and citation_target.status != status) or citation_target.curated_metadata != curated_metadata or \
        citation_target.bibcode != bibcode:
        citation_target.raw_cited_metadata = raw_metadata
        citation_target.parsed_cited_metadata = parsed_metadata
        citation_target.curated_metadata = curated_metadata
        citation_target.bibcode = bibcode
        if status is not None:
            citation_target.status = status
        session.add(citation_target)
        session.commit()
        logger.info("Updated metadata for citation target '%s' (alternative bibcodes '%s')", content, ", ".join(curated_metadata.get('alternate_bibcode', [])))
        metadata_updated = True
        return metadata_updated

def update_citation_target_metadata(app, content, raw_metadata, parsed_metadata, curated_metadata = {}, status=None, bibcode = None):
    """
    Update metadata for a citation target
    """
    metadata_updated = False
    if not bibcode: bibcode = parsed_metadata.get('bibcode', None)
    with app.session_scope() as session:
        metadata_updated =  _update_citation_target_metadata_session(session, content, raw_metadata, parsed_metadata, curated_metadata, status, bibcode)
    return metadata_updated

def write_citation_target_data(app, only_status=None):
    """
    Writes Canonical bibcodes to file for DataPipeline
    """
    with app.session_scope() as session:
        if only_status:
            records_db = session.query(CitationTarget).filter_by(status=only_status).all()
            disable_filter = only_status in ['DISCARDED','EMITTABLE']
        else:
            records_db = session.query(CitationTarget).all()
            disable_filter = True
        bibcodes = [r.bibcode for r in records_db]
        records = _extract_key_citation_target_data(records_db, disable_filter=disable_filter)
        with open(file_names['bibcode'], 'w') as f:
            f.write("\n".join(bibcodes))
        _write_key_citation_reference_data(app, bibcodes)
        logger.info("Writing author data for {} records".format(len(records)))
        _write_key_citation_target_data(app, records, 'authors')

def _write_key_citation_target_data(app, records, column_name):
    """
    Writes any parsed_metadata to file.
    """
    try:
        with open(file_names[column_name], 'w') as f:
            for rec in records:
                parsed_metadata = get_citation_target_metadata(app, rec['content']).get('parsed', {})
                if parsed_metadata:
                    f.write(str(rec['bibcode'])+"\t"+"\t".join(parsed_metadata.get(column_name,''))+"\n")

        logger.info("Wrote file {} to disk.".format(column_name))
    except Exception as e:
        logger.error("Failed to write file {} with exception: {}.".format(file_names[column_name],e))

def _write_key_citation_reference_data(app, bibcodes):
    try:
        with open(file_names['citations'], 'w') as f, open(file_names['references'], 'w') as g:
            for bib in bibcodes:
                cites=get_citations_by_bibcode(app, bib)
                for cite in cites:
                    g.write(str(cite)+"\t"+str(bib)+"\n")
                    f.write(str(bib)+"\t"+str(cite)+"\n")
        logger.info("Wrote files {} and {} to disk.".format(file_names['citations'],file_names['references']))
    except Exception as e:
        logger.error("Failed to write files {} and {} with exception: {}.".format(file_names['citations'],file_names['references'],e))

def store_citation(app, citation_change, content_type, raw_metadata, parsed_metadata, status):
    """
    Stores a new citation in the DB
    """
    stored = False
    with app.session_scope() as session:
        citation = Citation()
        citation.citing = citation_change.citing
        citation.cited = citation_change.cited
        citation.content = citation_change.content
        citation.resolved = citation_change.resolved
        citation.timestamp = citation_change.timestamp.ToDatetime().replace(tzinfo=tzutc())
        citation.status = status
        session.add(citation)
        try:
            session.commit()
        except IntegrityError as e:
            # IntegrityError: (psycopg2.IntegrityError) duplicate key value violates unique constraint "citing_content_unique_constraint"
            logger.error("Ignoring new citation (citing '%s', content '%s' and timestamp '%s') because it already exists in the database when it is not supposed to (race condition?): '%s'", citation_change.citing, citation_change.content, citation_change.timestamp.ToJsonString(), str(e))
        else:
            logger.info("Stored new citation (citing '%s', content '%s' and timestamp '%s')", citation_change.citing, citation_change.content, citation_change.timestamp.ToJsonString())
            stored = True
    return stored

def store_reader_data(app, reader_change, status):
    """
    Stores a new citation in the DB
    """
    stored = False
    with app.session_scope() as session:
        reads = Reader()
        reads.bibcode = reader_change['bibcode']
        reads.reader = reader_change['reader']
        reads.timestamp = reader_change['timestamp']#.ToDatetime().replace(tzinfo=tzutc())
        reads.status = status
        session.add(reads)
        try:
            session.commit()
        except IntegrityError as e:
            # IntegrityError: (psycopg2.IntegrityError) duplicate key value violates unique constraint "citing_content_unique_constraint"
            logger.error("Ignoring new reader information (bibcode '%s', reader '%s') because it already exists in the database when it is not supposed to (race condition?): '%s'", reader_change['bibcode'], reader_change['readers'], str(e))
        else:
            logger.info("Stored new reader (bibcode: '%s', reader '%s' timestamp '%s)", reader_change['bibcode'], reader_change['reader'], reader_change['timestamp'])
            stored = True
    return stored

def get_citation_target_count(app):
    """
    Return the number of citation targets registered in the database
    """
    citation_target_count = 0
    with app.session_scope() as session:
        citation_target_count = session.query(CitationTarget).count()
    return citation_target_count

def get_citation_count(app):
    """
    Return the number of citations registered in the database
    """
    citation_count = 0
    with app.session_scope() as session:
        citation_count = session.query(Citation).count()
    return citation_count

def _extract_key_citation_target_data(records_db, disable_filter=False):
    """
    Convert list of CitationTarget to a list of dictionaries with key data
    """
    records = [
        {
            'bibcode': record_db.bibcode,
            'alternate_bibcode': record_db.parsed_cited_metadata.get('alternate_bibcode', []),
            'content': record_db.content,
            'content_type': record_db.content_type,
            'curated_metadata': record_db.curated_metadata if record_db.curated_metadata is not None else {},
        }
        for record_db in records_db
        if disable_filter or record_db.parsed_cited_metadata.get('bibcode', None) is not None
    ]
    return records

def get_citation_targets_by_bibcode(app, bibcodes, only_status='REGISTERED'):
    """
    Return a list of dict with the requested citation targets based on their bibcode
    """
    with app.session_scope() as session:
        records_db = []
        for bibcode in bibcodes:
            if only_status:
                record_db = session.query(CitationTarget).filter(CitationTarget.bibcode == bibcode).filter_by(status=only_status).first()
            else:
                record_db = session.query(CitationTarget).filter(CitationTarget.bibcode == bibcode).first()
            if record_db:
                records_db.append(record_db)

        if only_status:
            disable_filter = only_status == 'DISCARDED'
        else:
            disable_filter = True
        records = _extract_key_citation_target_data(records_db, disable_filter=disable_filter)
    return records

def get_citation_targets_by_doi(app, dois, only_status='REGISTERED'):
    """
    Return a list of dict with the requested citation targets based on their DOI
    - Records without a bibcode in the database will not be returned
    """
    with app.session_scope() as session:
        if only_status:
            records_db = session.query(CitationTarget).filter(CitationTarget.content.in_(dois)).filter_by(status=only_status).all()
            disable_filter = only_status == 'DISCARDED'
        else:
            records_db = session.query(CitationTarget).filter(CitationTarget.content.in_(dois)).all()
            disable_filter = True
        records = _extract_key_citation_target_data(records_db, disable_filter=disable_filter)
    return records

def _get_citation_targets_session(session, only_status='REGISTERED'):
    """
    Actual calls to database session for get_citation_targets
    """
    if only_status:
        records_db = session.query(CitationTarget).filter_by(status=only_status).all()
        disable_filter = only_status in ['DISCARDED','EMITTABLE']
    else:
        records_db = session.query(CitationTarget).all()
        disable_filter = True
    records = _extract_key_citation_target_data(records_db, disable_filter=disable_filter)
    return records

def get_citation_targets(app, only_status='REGISTERED'):
    """
    Return a list of dict with all citation targets (or only the registered ones)
    - Records without a bibcode in the database will not be returned
    """
    with app.session_scope() as session:
        records = _get_citation_targets_session(session, only_status)
    return records

def _get_citation_target_metadata_session(session, doi, citation_in_db, metadata, curate=True):
    """
    Actual calls to database session for get_citation_target_metadata
    """
    citation_target = session.query(CitationTarget).filter_by(content=doi).first()
    citation_target_in_db = citation_target is not None
    if citation_target_in_db:
        metadata['raw'] = citation_target.raw_cited_metadata
        metadata['curated'] = citation_target.curated_metadata if citation_target.curated_metadata is not None else {}
        metadata['status'] = citation_target.status
        if curate:
            #modified metadata updates every field that isn't the doi or the canonical bibcode
            metadata['parsed'] = generate_modified_metadata(citation_target.parsed_cited_metadata, metadata['curated']) if citation_target.parsed_cited_metadata is not None else {}
            #This line replaces the parsed bibcode with the bibcode column
            if citation_target.bibcode: metadata['parsed'].update({'bibcode': citation_target.bibcode})
        else:
            metadata['parsed'] = citation_target.parsed_cited_metadata if citation_target.parsed_cited_metadata is not None else {}
    return metadata

def get_citation_target_metadata(app, doi, curate=True):
    """
    If the citation target already exists in the database, return the raw and
    parsed metadata together with the status of the citation target in the
    database.
    If not, return an empty dictionary.
    """
    citation_in_db = False
    metadata = {}
    with app.session_scope() as session:
        metadata = _get_citation_target_metadata_session(session, doi, citation_in_db, metadata, curate) 
    return metadata

def get_citation_target_entry_date(app, doi):
    """
    If the citation target already exists in the database, return the entry date.
    If not, return None.
    """
    citation_in_db = False
    entry_date = None
    with app.session_scope() as session:
        citation_target = session.query(CitationTarget).filter_by(content=doi).first()
        citation_target_in_db = citation_target is not None
        if citation_target_in_db:
            entry_date = citation_target.created
    return entry_date

def get_citations_by_bibcode(app, bibcode):
    """
    Transform bibcode into content and get all the citations by content.
    It will ignore DELETED and DISCARDED citations and citations targets.
    """
    citations = []
    if bibcode is not None:
        with app.session_scope() as session:
            #bibcode = "2015zndo.....14475J"
            citation_target = session.query(CitationTarget).filter(CitationTarget.bibcode == bibcode).filter_by(status="REGISTERED").first()
            if citation_target:
                dummy_citation_change = CitationChange(content=citation_target.content)
                citations = get_citations(app, dummy_citation_change)
    return citations

def get_citations(app, citation_change):
    """
    Return all the citations (bibcodes) to a given content.
    It will ignore DELETED and DISCARDED citations.
    """
    with app.session_scope() as session:
        citation_bibcodes = [r.citing for r in session.query(Citation).filter_by(content=citation_change.content, status="REGISTERED").all()]
    return citation_bibcodes

def get_citation_target_readers(app, bibcode):
    """
    Return all the Reader hashes for a given content.
    It will ignore DELETED and DISCARDED hashes.
    """
    with app.session_scope() as session:
        reader_hashes = [r.reader for r in session.query(Reader).filter_by(bibcode=bibcode, status="REGISTERED").all()]
    return reader_hashes

def generate_modified_metadata(parsed_metadata, curated_entry):
    """
    modify parsed_metadata with any curated metadata. return results.
    """
    modified_metadata = parsed_metadata.copy()
    bad_keys=[]
    if not modified_metadata.get('alternate_bibcode', None): modified_metadata.update({'alternate_bibcode':[]})
    for key in curated_entry.keys():
        if key not in ['bibcode', 'doi']:
            if key in modified_metadata.keys():
                try:
                    modified_metadata[key] = curated_entry[key]
                except Exception as e:
                    logger.error("Failed setting {} for {} with Exception: {}.".format(key, parsed_metadata.get('bibcode'), e))
            else:
                logger.warn("{} is not a valid entry for parsed_cited_metadata. Flagging key for removal.".format(key))
                bad_keys.append(key)
    #remove bad keys from curated entries.
    for key in bad_keys:
        curated_entry.pop(key)
    return modified_metadata

def citation_already_exists(app, citation_change):
    """
    Is this citation already stored in the DB?
    """
    citation_in_db = False
    with app.session_scope() as session:
        citation = session.query(Citation).filter_by(citing=citation_change.citing, content=citation_change.content).first()
        citation_in_db = citation is not None
    return citation_in_db

def update_citation(app, citation_change):
    """
    Update cited information
    """
    updated = False
    with app.session_scope() as session:
        citation = session.query(Citation).with_for_update().filter_by(citing=citation_change.citing, content=citation_change.content).first()
        change_timestamp = citation_change.timestamp.ToDatetime().replace(tzinfo=tzutc()) # Consider it as UTC to be able to compare it
        if citation.timestamp < change_timestamp:
            #citation.citing = citation_change.citing # This should not change
            #citation.content = citation_change.content # This should not change
            citation.cited = citation_change.cited
            citation.resolved = citation_change.resolved
            citation.timestamp = change_timestamp
            session.add(citation)
            session.commit()
            updated = True
            logger.info("Updated citation (citing '%s', content '%s' and timestamp '%s')", citation_change.citing, citation_change.content, citation_change.timestamp.ToJsonString())
        else:
            logger.info("Ignoring citation update (citing '%s', content '%s' and timestamp '%s') because received timestamp is equal/older than timestamp in database", citation_change.citing, citation_change.content, citation_change.timestamp.ToJsonString())
    return updated

def mark_citation_as_deleted(app, citation_change):
    """
    Update status to DELETED for a given citation
    """
    marked_as_deleted = False
    previous_status = None
    with app.session_scope() as session:
        citation = session.query(Citation).with_for_update().filter_by(citing=citation_change.citing, content=citation_change.content).first()
        previous_status = citation.status
        change_timestamp = citation_change.timestamp.ToDatetime().replace(tzinfo=tzutc()) # Consider it as UTC to be able to compare it
        if citation.timestamp < change_timestamp:
            citation.status = "DELETED"
            citation.timestamp = change_timestamp
            session.add(citation)
            session.commit()
            marked_as_deleted = True
            logger.info("Marked citation as deleted (citing '%s', content '%s' and timestamp '%s')", citation_change.citing, citation_change.content, citation_change.timestamp.ToJsonString())
        else:
            logger.info("Ignoring citation deletion (citing '%s', content '%s' and timestamp '%s') because received timestamp is equal/older than timestamp in database", citation_change.citing, citation_change.content, citation_change.timestamp.ToJsonString())
    return marked_as_deleted, previous_status

def mark_reader_as_deleted(app, reader_change):
    """
    Update status to DELETED for a given reader
    """
    marked_as_deleted = False
    previous_status = None
    with app.session_scope() as session:
        reader = session.query(Reader).with_for_update().filter_by(bibcode=reader_change['bibcode'], reader=reader_change['reader']).first()
        previous_status = reader.status
        change_timestamp = reader_change['timestamp']#.ToDatetime().replace(tzinfo=tzutc()) # Consider it as UTC to be able to compare it
        if str(reader.timestamp) < reader_change['timestamp']:
            reader.status = "DELETED"
            reader.timestamp = reader_change['timestamp']
            session.add(reader)
            session.commit()
            marked_as_deleted = True
            logger.info("Marked reader as deleted (citing '%s', content '%s')", reader_change['bibcode'], reader_change['reader'])#, reader_change.timestamp.ToJsonString())
        else:
            logger.info("Ignoring reader deletion (citing '%s', content '%s' and timestamp '%s') because received timestamp is equal/older than timestamp in database", reader_change['bibcode'], reader_change['reader'], reader_change['timestamp'])
    return marked_as_deleted, previous_status

def mark_all_discarded_citations_as_registered(app, content):
    """
    Update status to REGISTERED for all discarded citations of a given content
    """
    marked_as_registered = False
    previous_status = None
    with app.session_scope() as session:
        citations = session.query(Citation).with_for_update().filter_by(status='DISCARDED', content=content).all()
        for citation in citations:
            citation.status = 'REGISTERED'
            session.add(citation)
        session.commit()

def populate_bibcode_column(main_session):
    """
    Pulls all citation targets from DB and populates the bibcode column using parsed metadata
    """
    logger.debug("Collecting Citation Targets")
    records = _get_citation_targets_session(main_session, only_status = None)
    for record in records:
        content = record.get('content', None)
        bibcode = record
        logger.debug("Collecting metadata for {}".format(record.get('content')))
        citation_in_db = False
        metadata = {}
        metadata = _get_citation_target_metadata_session(main_session, content, citation_in_db, metadata, curate=False)
        if metadata:
            logger.debug("Updating Bibcode field for {}".format(record.get('content')))
            raw_metadata = metadata.get('raw', {})
            parsed_metadata = metadata.get('parsed', {})
            curated_metadata = metadata.get('curated',{})
            modified_metadata = generate_modified_metadata(parsed_metadata, curated_metadata)
            status = metadata.get('status', None)
            #Allows for the column to be repopulated even if curated_metadata exists.
            if curated_metadata:
                zenodo_bibstem = "zndo"
                bibcode = doi.build_bibcode(modified_metadata, doi.zenodo_doi_re, zenodo_bibstem)
                bibcode = parsed_metadata['bibcode'][:4] + bibcode[4:]
            else:
                bibcode = parsed_metadata.get('bibcode',None)

            _update_citation_target_metadata_session(main_session, content, raw_metadata, parsed_metadata, curated_metadata, status, bibcode)
<|MERGE_RESOLUTION|>--- conflicted
+++ resolved
@@ -2,12 +2,8 @@
 from typing import OrderedDict
 from psycopg2 import IntegrityError
 from dateutil.tz import tzutc
-<<<<<<< HEAD
 from ADSCitationCapture.models import Citation, CitationTarget, Event, Reader
-=======
-from ADSCitationCapture.models import Citation, CitationTarget, Event
 from ADSCitationCapture import doi
->>>>>>> 274b3fdc
 from adsmsg import CitationChange
 import datetime
 from adsputils import setup_logging

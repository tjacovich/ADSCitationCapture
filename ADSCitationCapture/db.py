--- conflicted
+++ resolved
@@ -70,32 +70,19 @@
             raw_metadata = raw_metadata.decode('utf-8')
         except UnicodeEncodeError:
             pass
-<<<<<<< HEAD
 
     if status == 'SANITIZED':
         #reset status but otherwise leave the citation target alone
         citation_target.status = status
-=======
     if citation_target.raw_cited_metadata != raw_metadata or citation_target.parsed_cited_metadata != parsed_metadata or \
             (status is not None and citation_target.status != status) or citation_target.curated_metadata != curated_metadata or \
         citation_target.bibcode != bibcode:
-        if citation_target.raw_cited_metadata != raw_metadata:
-            logger.debug("raw_metadata changed")
-        if citation_target.parsed_cited_metadata != parsed_metadata:
-            logger.debug("parsed_metadata changed")
-        if (status is not None and citation_target.status != status):
-            logger.debug("status changed")
-        if citation_target.curated_metadata != curated_metadata:
-            logger.debug("curated_metadata changed")
-        if citation_target.bibcode != bibcode:
-            logger.debug("bibcode changed")
         citation_target.raw_cited_metadata = raw_metadata
         citation_target.parsed_cited_metadata = parsed_metadata
         citation_target.curated_metadata = curated_metadata
         citation_target.bibcode = bibcode
         if status is not None:
             citation_target.status = status
->>>>>>> 93db2ca7
         session.add(citation_target)
         session.commit()
         logger.info("Updated metadata for citation target '%s' (alternative bibcodes '%s')", content, ", ".join(curated_metadata.get('alternate_bibcode', [])))

--- conflicted
+++ resolved
@@ -94,27 +94,7 @@
         metadata_updated = True
         return metadata_updated
 
-<<<<<<< HEAD
-    else:
-        if citation_target.raw_cited_metadata != raw_metadata or citation_target.parsed_cited_metadata != parsed_metadata or \
-                (status is not None and citation_target.status != status) or citation_target.curated_metadata != curated_metadata or \
-                citation_target.bibcode != bibcode:
-            citation_target.raw_cited_metadata = raw_metadata
-            citation_target.parsed_cited_metadata = parsed_metadata
-            citation_target.curated_metadata = curated_metadata
-            citation_target.bibcode = bibcode
-            if status is not None:
-                citation_target.status = status
-            session.add(citation_target)
-            session.commit()
-            logger.info("Updated metadata for citation target '%s' (alternative bibcodes '%s')", content, ", ".join(parsed_metadata.get('alternate_bibcode', [])))
-            metadata_updated = True
-            return metadata_updated
-
-def update_citation_target_metadata(app, content, raw_metadata, parsed_metadata, curated_metadata = {}, status=None, bibcode = None):
-=======
 def update_citation_target_metadata(app, content, raw_metadata, parsed_metadata, curated_metadata={}, status=None, bibcode=None, associated=None):
->>>>>>> b29e3211
     """
     Update metadata for a citation target
     """
@@ -523,10 +503,7 @@
     for record in records:
         content = record.get('content', None)
         bibcode = record.get('bibcode', None)
-<<<<<<< HEAD
-=======
         associated = record.get('associate_works', {})
->>>>>>> b29e3211
         logger.debug("Collecting metadata for {}".format(record.get('content')))
         citation_in_db = False
         metadata = {}

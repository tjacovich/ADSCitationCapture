--- conflicted
+++ resolved
@@ -109,7 +109,6 @@
         metadata_updated =  _update_citation_target_metadata_session(session, content, raw_metadata, parsed_metadata, curated_metadata, status=status, bibcode=bibcode, associated=associated)
     return metadata_updated
 
-<<<<<<< HEAD
 def write_citation_target_data(app, only_status=None):
     """
     Writes Canonical bibcodes to file for DataPipeline
@@ -156,8 +155,6 @@
     except Exception as e:
         logger.error("Failed to write files {} and {} with exception: {}.".format(file_names['citations'],file_names['references'],e))
 
-=======
->>>>>>> 6fbf65e4
 def store_citation(app, citation_change, content_type, raw_metadata, parsed_metadata, status):
     """
     Stores a new citation in the DB


import os
from kombu import Queue
from google.protobuf.json_format import MessageToDict
from datetime import datetime
import ADSCitationCapture.app as app_module
import ADSCitationCapture.webhook as webhook
import ADSCitationCapture.doi as doi
import ADSCitationCapture.url as url
import ADSCitationCapture.db as db
import ADSCitationCapture.forward as forward
import ADSCitationCapture.api as api
import adsmsg

# ============================= INITIALIZATION ==================================== #

proj_home = os.path.realpath(os.path.join(os.path.dirname(__file__), '../'))
app = app_module.ADSCitationCaptureCelery('ads-citation-capture', proj_home=proj_home, local_config=globals().get('local_config', {}))
logger = app.logger
github_api_mode = app.conf.get('GITHUB_API_MODE', False)


app.conf.CELERY_QUEUES = (
    Queue('process-citation-changes', app.exchange, routing_key='process-citation-changes'),
    Queue('process-new-citation', app.exchange, routing_key='process-new-citation'),
    Queue('process-updated-citation', app.exchange, routing_key='process-updated-citation'),
    Queue('process-deleted-citation', app.exchange, routing_key='process-deleted-citation'),
    Queue('maintenance_canonical', app.exchange, routing_key='maintenance_canonical'),
    Queue('maintenance_metadata', app.exchange, routing_key='maintenance_metadata'),
    Queue('maintenance_resend', app.exchange, routing_key='maintenance_resend'),
    Queue('maintenance_reevaluate', app.exchange, routing_key='maintenance_reevaluate'),
    Queue('output-results', app.exchange, routing_key='output-results'),
)


# ============================= TASKS ============================================= #

@app.task(queue='process-new-citation')
def task_process_new_citation(citation_change, force=False):
    """
    Process new citation:
    - Retrieve metadata from doi.org
    """
    canonical_citing_bibcode = api.get_canonical_bibcode(app, citation_change.citing)
    if canonical_citing_bibcode is None:
        logger.error("The citing bibcode '%s' is not in the system yet, it will be skipped in this ingestion", citation_change.citing)
        return
    content_type = None
    is_link_alive = False
    status = "DISCARDED"

    # Check if we already have the citation target in the DB
    metadata = db.get_citation_target_metadata(app, citation_change.content)
    citation_target_in_db = bool(metadata) # False if dict is empty
    raw_metadata = metadata.get('raw', None)
    parsed_metadata = metadata.get('parsed', {})
    if citation_target_in_db:
        status = metadata.get('status', 'DISCARDED') # "REGISTERED" if it is a software record

    #Zenodo
    if citation_change.content_type == adsmsg.CitationChangeContentType.doi \
        and citation_change.content not in ["", None]:
        # Default values
        content_type = "DOI"
        #
        if not citation_target_in_db:
            # Fetch DOI metadata (if HTTP request fails, an exception is raised
            # and the task will be re-queued (see app.py and adsputils))
            raw_metadata = doi.fetch_metadata(app.conf['DOI_URL'], app.conf['DATACITE_URL'], citation_change.content)
            if raw_metadata:
                parsed_metadata = doi.parse_metadata(raw_metadata)
                is_software = parsed_metadata.get('doctype', '').lower() == "software"
                if parsed_metadata.get('bibcode') not in (None, "") and is_software:
                    status = "REGISTERED"

    #ASCL
    elif citation_change.content_type == adsmsg.CitationChangeContentType.pid \
        and citation_change.content not in ["", None]:
        content_type = "PID"
        status = None
        is_link_alive = url.is_alive(app.conf['ASCL_URL'] + citation_change.content)
        parsed_metadata = {'link_alive': is_link_alive, "doctype": "software" }

    #URL
    elif citation_change.content_type == adsmsg.CitationChangeContentType.url \
        and citation_change.content not in ["", None]:
        content_type = "URL"
        status = "EMITTABLE"
        is_link_alive = url.is_alive(citation_change.content)
        #If link is alive, attempt to get license info from github. Else return empty license.
        if url.is_github(citation_change.content) and is_link_alive:
            if github_api_mode:
                license_info = api.get_github_metadata(app, citation_change.content)
            else:
                license_info = {'license_name': "", 'license_url': ""}
        else:
<<<<<<< HEAD
            license_info = {'license_name': "", 'license_url': ""}
        parsed_metadata = {'link_alive': is_link_alive, "doctype": "unknown", 'license_name':license_info.get('license_name',""),'license_url':license_info.get('license_url',"") }
    
=======
            license_info = {'license_name': None, 'license_url': None}
        parsed_metadata = {'link_alive': is_link_alive, "doctype": "unknown", 'license_name':license_info.get('license_name',None),'license_url':license_info.get('license_url',None) }

>>>>>>> 8db35fba
    else:
        logger.error("Citation change should have doi, pid or url informed: {}", citation_change)
        status = None

    #Generates entry for Zenodo citations and notifies web broker
    if status not in [None, "EMITTABLE"]:
        if not citation_target_in_db:
            # Create citation target in the DB
            target_stored = db.store_citation_target(app, citation_change, content_type, raw_metadata, parsed_metadata, status)

        if status == "REGISTERED":
            #Connects new bibcode to canonical bibcode and DOI
            if citation_change.content_type == adsmsg.CitationChangeContentType.doi:

                if canonical_citing_bibcode != citation_change.citing:
                    # These two bibcodes are identical (point to same source) and we can signal the broker
                    event_data = webhook.identical_bibcodes_event_data(citation_change.citing, canonical_citing_bibcode)
                    if event_data:
                        dump_prefix = citation_change.timestamp.ToDatetime().strftime("%Y%m%d_%H%M%S")
                        logger.debug("Calling 'task_emit_event' for '%s' IsIdenticalTo '%s'", citation_change.citing, canonical_citing_bibcode)
                        task_emit_event.delay(event_data, dump_prefix)

                citation_target_bibcode = parsed_metadata.get('bibcode')

                # The new bibcode and the DOI are identical
                event_data = webhook.identical_bibcode_and_doi_event_data(citation_target_bibcode, citation_change.content)
                if event_data:
                    dump_prefix = citation_change.timestamp.ToDatetime().strftime("%Y%m%d_%H%M%S")
                    logger.debug("Calling 'task_emit_event' for '%s' IsIdenticalTo '%s'", citation_target_bibcode, citation_change.content)
                    task_emit_event.delay(event_data, dump_prefix)

                # Get citations from the database and transform the stored bibcodes into their canonical ones as registered in Solr.
                original_citations = db.get_citations_by_bibcode(app, citation_target_bibcode)
                citations = api.get_canonical_bibcodes(app, original_citations)

                # Add canonical bibcode of current detected citation
                if canonical_citing_bibcode and canonical_citing_bibcode not in citations:
                    citations.append(canonical_citing_bibcode)

                logger.debug("Calling 'task_output_results' with '%s'", citation_change)
                task_output_results.delay(citation_change, parsed_metadata, citations)

            logger.debug("Calling '_emit_citation_change' with '%s'", citation_change)

            _emit_citation_change(citation_change, parsed_metadata)
        # Store the citation at the very end, so that if an exception is raised before
        # this task can be re-run in the future without key collisions in the database
        stored = db.store_citation(app, citation_change, content_type, raw_metadata, parsed_metadata, status)

    #Alternate call if a URL
    elif status=="EMITTABLE":
        if not citation_target_in_db:
            # Create citation target in the DB
            target_stored = db.store_citation_target(app, citation_change, content_type, raw_metadata, parsed_metadata, status)

        logger.debug("Reached 'call _emit_citation_change' with '%s'", citation_change)

        #Emits citation change to broker. Will currently fail for URLs as they are not set as software
        _emit_citation_change(citation_change, parsed_metadata)

        stored = db.store_citation(app, citation_change, content_type, raw_metadata, parsed_metadata, status)
        # Store the citation at the very end, so that if an exception is raised before
        # this task can be re-run in the future without key collisions in the database
        #stored = db.store_citation(app, citation_change, content_type, raw_metadata, parsed_metadata, status)


@app.task(queue='process-updated-citation')
def task_process_updated_citation(citation_change, force=False):
    """
    Update citation record
    Emit/forward the update only if it is REGISTERED
    """
    updated = db.update_citation(app, citation_change)
    metadata = db.get_citation_target_metadata(app, citation_change.content)
    parsed_metadata = metadata.get('parsed', {})
    citation_target_bibcode = parsed_metadata.get('bibcode', None)
    status = metadata.get('status', 'DISCARDED')
    # Emit/forward the update only if status is "REGISTERED"
    if updated and status == 'REGISTERED':
        if citation_change.content_type == adsmsg.CitationChangeContentType.doi:
            # Get citations from the database and transform the stored bibcodes into their canonical ones as registered in Solr.
            original_citations = db.get_citations_by_bibcode(app, citation_target_bibcode)
            citations = api.get_canonical_bibcodes(app, original_citations)
            logger.debug("Calling 'task_output_results' with '%s'", citation_change)
            task_output_results.delay(citation_change, parsed_metadata, citations)
        logger.debug("Calling '_emit_citation_change' with '%s'", citation_change)
        _emit_citation_change(citation_change, parsed_metadata)

@app.task(queue='process-deleted-citation')
def task_process_deleted_citation(citation_change, force=False):
    """
    Mark a citation as deleted
    """
    marked_as_deleted, previous_status = db.mark_citation_as_deleted(app, citation_change)
    metadata = db.get_citation_target_metadata(app, citation_change.content)
    parsed_metadata = metadata.get('parsed', {})
    citation_target_bibcode = parsed_metadata.get('bibcode', None)
    # Emit/forward the update only if the previous status was "REGISTERED"
    if marked_as_deleted and previous_status == 'REGISTERED':
        if citation_change.content_type == adsmsg.CitationChangeContentType.doi:
            # Get citations from the database and transform the stored bibcodes into their canonical ones as registered in Solr.
            original_citations = db.get_citations_by_bibcode(app, citation_target_bibcode)
            citations = api.get_canonical_bibcodes(app, original_citations)
            logger.debug("Calling 'task_output_results' with '%s'", citation_change)
            task_output_results.delay(citation_change, parsed_metadata, citations)
        logger.debug("Calling '_emit_citation_change' with '%s'", citation_change)
        _emit_citation_change(citation_change, parsed_metadata)

def _protobuf_to_adsmsg_citation_change(pure_protobuf):
    """
    Transforms pure citation_change protobuf to adsmsg.CitationChange,
    which can be safely sent via Celery/RabbitMQ.
    """
    tmp = MessageToDict(pure_protobuf, preserving_proto_field_name=True)
    if 'content_type' in tmp:
        # Convert content_type from string to value
        tmp['content_type'] = getattr(adsmsg.CitationChangeContentType, tmp['content_type'])
    else:
        tmp['content_type'] = 0 # default: adsmsg.CitationChangeContentType.doi
    recover_timestamp = False
    if 'timestamp' in tmp:
        # Ignore timestamp in string format
        # 'timestamp': '2019-01-03T21:00:02.010610Z'
        del tmp['timestamp']
        recover_timestamp = True
    citation_change =  adsmsg.CitationChange(**tmp)
    if recover_timestamp:
        # Recover timestamp in google.protobuf.timestamp_pb2.Timestamp format
        # 'timestamp': seconds: 1546549202 nanos: 10610000
        citation_change.timestamp = pure_protobuf.timestamp
    return citation_change

@app.task(queue='process-citation-changes')
def task_process_citation_changes(citation_changes, force=False):
    """
    Process citation changes
    """
    logger.debug('Checking content: %s', citation_changes)
    for citation_change in citation_changes.changes:
        citation_change = _protobuf_to_adsmsg_citation_change(citation_change)
        # Check: Is this citation already stored in the DB?
        citation_in_db = db.citation_already_exists(app, citation_change)

        if citation_change.status == adsmsg.Status.new:
            if citation_in_db:
                logger.error("Ignoring new citation (citting '%s', content '%s' and timestamp '%s') because it already exists in the database", citation_change.citing, citation_change.content, citation_change.timestamp.ToJsonString())
            else:
                logger.debug("Calling 'task_process_new_citation' with '%s'", citation_change)
                task_process_new_citation.delay(citation_change, force=force)
        elif citation_change.status == adsmsg.Status.updated:
            if not citation_in_db:
                logger.error("Ignoring updated citation (citting '%s', content '%s' and timestamp '%s') because it does not exist in the database", citation_change.citing, citation_change.content, citation_change.timestamp.ToJsonString())
            else:
                logger.debug("Calling 'task_process_updated_citation' with '%s'", citation_change)
                task_process_updated_citation.delay(citation_change, force=force)
        elif citation_change.status == adsmsg.Status.deleted:
            if not citation_in_db:
                logger.error("Ignoring deleted citation (citting '%s', content '%s' and timestamp '%s') because it does not exist in the database", citation_change.citing, citation_change.content, citation_change.timestamp.ToJsonString())
            else:
                logger.debug("Calling 'task_process_deleted_citation' with '%s'", citation_change)
                task_process_deleted_citation.delay(citation_change)

def _emit_citation_change(citation_change, parsed_metadata):
    """
    Emit citation change event if the target is a software record
    """
    is_link_alive = parsed_metadata and parsed_metadata.get("link_alive", False)
    is_software = parsed_metadata and parsed_metadata.get("doctype", "").lower() == "software"
    is_emittable = parsed_metadata and citation_change.content_type == adsmsg.CitationChangeContentType.url

    if is_software and is_link_alive:
        event_data = webhook.citation_change_to_event_data(citation_change, parsed_metadata)
        if event_data:
            dump_prefix = citation_change.timestamp.ToDatetime().strftime("%Y%m%d_%H%M%S")
            logger.debug("Calling 'task_emit_event' for '%s'", citation_change)
            task_emit_event.delay(event_data, dump_prefix)

    elif is_emittable and is_link_alive:
        event_data = webhook.citation_change_to_event_data(citation_change, parsed_metadata)
        if event_data:
            dump_prefix = citation_change.timestamp.ToDatetime().strftime("%Y%m%d_%H%M%S")
            logger.debug("Calling 'task_emit_event' for EMITTABLE citation '%s'", citation_change)
            task_emit_event.delay(event_data, dump_prefix)

@app.task(queue='process-emit-event')
def task_emit_event(event_data, dump_prefix):
    """
    Emit event
    """
    emitted = False
    relationship = event_data.get("RelationshipType", {}).get("SubType", None)
    source_id = event_data.get("Source", {}).get("Identifier", {}).get("ID", None)
    target_id = event_data.get("Target", {}).get("Identifier", {}).get("ID", None)

    if not app.conf['TESTING_MODE']:
        prefix = os.path.join("emitted", relationship)
        emitted = webhook.emit_event(app.conf['ADS_WEBHOOK_URL'], app.conf['ADS_WEBHOOK_AUTH_TOKEN'], event_data)
    else:
        prefix = os.path.join("emulated", relationship)
        emitted = True
    if isinstance(dump_prefix, str):
        prefix = os.path.join(prefix, dump_prefix)
    webhook.dump_event(event_data, prefix=prefix)
    stored = db.store_event(app, event_data)

    if app.conf['TESTING_MODE'] and emitted:
        logger.debug("Emulated emission of event due to 'testing mode' (relationship '%s', source '%s' and target '%s')", relationship, source_id, target_id)
    elif emitted:
        logger.debug("Emitted event (relationship '%s', source '%s' and target '%s')", relationship, source_id, target_id)
    else:
        logger.debug("Non-emitted event (relationship '%s', source '%s' and target '%s')", relationship, source_id, target_id)

def _remove_duplicated_dict_in_list(l):
    return [x for x in l if x['content'] in set([r['content'] for r in l])]

@app.task(queue='maintenance_canonical')
def task_maintenance_canonical(dois, bibcodes):
    """
    Maintenance operation:
    - Get all the registered citation targets (or only a subset of them if DOIs and/or bibcodes are specified)
    - For each, get their citations bibcodes and transform them to their canonical form
    - Send to master an update with the new list of citations canonical bibcodes
    """

    n_requested = len(dois) + len(bibcodes)
    if n_requested == 0:
        registered_records = db.get_citation_targets(app, only_status='REGISTERED')
    else:
        registered_records = db.get_citation_targets_by_bibcode(app, bibcodes, only_status='REGISTERED')
        registered_records += db.get_citation_targets_by_doi(app, dois, only_status='REGISTERED')
        registered_records = _remove_duplicated_dict_in_list(registered_records)

    for registered_record in registered_records:
        try:
            # Get citations from the database and transform the stored bibcodes into their canonical ones as registered in Solr.
            original_citations = db.get_citations_by_bibcode(app, registered_record['bibcode'])
            existing_citation_bibcodes = api.get_canonical_bibcodes(app, original_citations)
        except:
            logger.exception("Failed API request to retreive existing citations for bibcode '{}'".format(registered_record['bibcode']))
            continue
        custom_citation_change = adsmsg.CitationChange(content=registered_record['content'],
                                                       content_type=getattr(adsmsg.CitationChangeContentType, registered_record['content_type'].lower()),
                                                       status=adsmsg.Status.updated,
                                                       timestamp=datetime.now()
                                                       )
        parsed_metadata = db.get_citation_target_metadata(app, custom_citation_change.content).get('parsed', {})
        if parsed_metadata:
            logger.debug("Calling 'task_output_results' with '%s'", custom_citation_change)
            task_output_results.delay(custom_citation_change, parsed_metadata, existing_citation_bibcodes)

@app.task(queue='maintenance_metadata')
def task_maintenance_metadata(dois, bibcodes):
    """
    Maintenance operation:
    - Get all the registered citation targets (or only a subset of them if DOIs and/or bibcodes are specified)
    - For each, retreive metadata and if it is different to what we have in our database:
        - Get the citations bibcodes and transform them to their canonical form
        - Send to master an update with the new metadata and the current list of citations canonical bibcodes
    """
    n_requested = len(dois) + len(bibcodes)
    if n_requested == 0:
        registered_records = db.get_citation_targets(app, only_status='REGISTERED')
    else:
        registered_records = db.get_citation_targets_by_bibcode(app, bibcodes, only_status='REGISTERED')
        registered_records += db.get_citation_targets_by_doi(app, dois, only_status='REGISTERED')
        registered_records = _remove_duplicated_dict_in_list(registered_records)

    for registered_record in registered_records:
        updated = False
        bibcode_replaced = {}
        # Fetch DOI metadata (if HTTP request fails, an exception is raised
        # and the task will be re-queued (see app.py and adsputils))
        raw_metadata = doi.fetch_metadata(app.conf['DOI_URL'], app.conf['DATACITE_URL'], registered_record['content'])
        if raw_metadata:
            parsed_metadata = doi.parse_metadata(raw_metadata)
            is_software = parsed_metadata.get('doctype', '').lower() == "software"
            if not is_software:
                logger.error("The new metadata for '%s' has changed its 'doctype' and it is not 'software' anymore", registered_record['bibcode'])
            elif parsed_metadata.get('bibcode') in (None, ""):
                logger.error("The new metadata for '%s' affected the metadata parser and it did not correctly compute a bibcode", registered_record['bibcode'])
            else:
                # Detect concept DOIs: they have one or more versions of the software
                # and they are not a version of something else
                concept_doi = len(parsed_metadata.get('version_of', [])) == 0 and len(parsed_metadata.get('versions', [])) >= 1
                different_bibcodes = registered_record['bibcode'] != parsed_metadata['bibcode']
                if concept_doi and different_bibcodes:
                    # Concept DOI publication date changes with newer software version
                    # and authors can also change (i.e., first author last name initial)
                    # but we want to respect the year in the bibcode, which corresponds
                    # to the year of the latest release when it was first ingested
                    # by ADS
                    parsed_metadata['bibcode'] = registered_record['bibcode']
                    # Temporary bugfix (some bibcodes have non-capital letter at the end):
                    parsed_metadata['bibcode'] = parsed_metadata['bibcode'][:-1] + parsed_metadata['bibcode'][-1].upper()
                    # Re-verify if bibcodes are still different (they could be if
                    # name parsing has changed):
                    different_bibcodes = registered_record['bibcode'] != parsed_metadata['bibcode']
                if different_bibcodes:
                    # These two bibcodes are identical and we can signal the broker
                    event_data = webhook.identical_bibcodes_event_data(registered_record['bibcode'], parsed_metadata['bibcode'])
                    if event_data:
                        dump_prefix = datetime.now().strftime("%Y%m%d") # "%Y%m%d_%H%M%S"
                        logger.debug("Calling 'task_emit_event' for '%s' IsIdenticalTo '%s'", registered_record['bibcode'], parsed_metadata['bibcode'])
                        task_emit_event.delay(event_data, dump_prefix)
                    #
                    logger.warn("Parsing the new metadata for citation target '%s' produced a different bibcode: '%s'. The former will be moved to the 'alternate_bibcode' list, and the new one will be used as the main one.", registered_record['bibcode'], parsed_metadata.get('bibcode', None))
                    alternate_bibcode = parsed_metadata.get('alternate_bibcode', [])
                    alternate_bibcode += registered_record.get('alternate_bibcode', [])
                    if registered_record['bibcode'] not in alternate_bibcode:
                        alternate_bibcode.append(registered_record['bibcode'])
                    parsed_metadata['alternate_bibcode'] = alternate_bibcode
                    bibcode_replaced = {'previous': registered_record['bibcode'], 'new': parsed_metadata['bibcode'] }
                updated = db.update_citation_target_metadata(app, registered_record['content'], raw_metadata, parsed_metadata)
        if updated:
            citation_change = adsmsg.CitationChange(content=registered_record['content'],
                                                           content_type=getattr(adsmsg.CitationChangeContentType, registered_record['content_type'].lower()),
                                                           status=adsmsg.Status.updated,
                                                           timestamp=datetime.now()
                                                           )
            if citation_change.content_type == adsmsg.CitationChangeContentType.doi:
                # Get citations from the database and transform the stored bibcodes into their canonical ones as registered in Solr.
                original_citations = db.get_citations_by_bibcode(app, registered_record['bibcode'])
                citations = api.get_canonical_bibcodes(app, original_citations)
                logger.debug("Calling 'task_output_results' with '%s'", citation_change)
                task_output_results.delay(citation_change, parsed_metadata, citations, bibcode_replaced=bibcode_replaced)

@app.task(queue='maintenance_resend')
def task_maintenance_resend(dois, bibcodes, broker):
    """
    Maintenance operation:
    - Get all the registered citation targets (or only a subset of them if DOIs and/or bibcodes are specified)
    - For each:
        - Re-send to master (or broker) an update with the current metadata and the current list of citations canonical bibcodes
    """
    n_requested = len(dois) + len(bibcodes)
    if n_requested == 0:
        registered_records = db.get_citation_targets(app, only_status='REGISTERED')
        if broker:
            emittable_records = db.get_citation_targets(app, only_status='EMITTABLE')
        else:
            emittable_records=[]
    else:
        registered_records = db.get_citation_targets_by_bibcode(app, bibcodes, only_status='REGISTERED')
        registered_records += db.get_citation_targets_by_doi(app, dois, only_status='REGISTERED')
        registered_records = _remove_duplicated_dict_in_list(registered_records)

        if broker:
            emittable_records = db.get_citation_targets_by_bibcode(app, bibcodes, only_status='EMITTABLE')
            emittable_records = _remove_duplicated_dict_in_list(emittable_records)
        else:
            emittable_records = []

    for registered_record in registered_records:
        citations = db.get_citations_by_bibcode(app, registered_record['bibcode'])
        custom_citation_change = adsmsg.CitationChange(content=registered_record['content'],
                                                       content_type=getattr(adsmsg.CitationChangeContentType, registered_record['content_type'].lower()),
                                                       status=adsmsg.Status.updated,
                                                       timestamp=datetime.now()
                                                       )
        parsed_metadata = db.get_citation_target_metadata(app, custom_citation_change.content).get('parsed', {})
        if parsed_metadata:
            if not broker:
                # Only update master
                logger.debug("Calling 'task_output_results' with '%s'", custom_citation_change)
                task_output_results.delay(custom_citation_change, parsed_metadata, citations)
            else:
                # Only re-emit to the broker
                # Signal that the target bibcode and the DOI are identical
                event_data = webhook.identical_bibcode_and_doi_event_data(registered_record['bibcode'], registered_record['content'])
                if event_data:
                    dump_prefix = custom_citation_change.timestamp.ToDatetime().strftime("%Y%m%d_%H%M%S_resent")
                    logger.debug("Calling 'task_emit_event' for '%s' IsIdenticalTo '%s'", registered_record['bibcode'], registered_record['content'])
                    task_emit_event.delay(event_data, dump_prefix)
                # And for each citing bibcode to the target DOI
                for citing_bibcode in citations:
                    emit_citation_change = adsmsg.CitationChange(citing=citing_bibcode,
                                                                   content=registered_record['content'],
                                                                   content_type=getattr(adsmsg.CitationChangeContentType, registered_record['content_type'].lower()),
                                                                   status=adsmsg.Status.new,
                                                                   timestamp=datetime.now()
                                                                   )
                    # Signal that the citing bibcode cites the DOI
                    event_data = webhook.citation_change_to_event_data(emit_citation_change, parsed_metadata)
                    if event_data:
                        dump_prefix = emit_citation_change.timestamp.ToDatetime().strftime("%Y%m%d_%H%M%S_resent")
                        logger.debug("Calling 'task_emit_event' for '%s'", emit_citation_change)
                        task_emit_event.delay(event_data, dump_prefix)
    if broker:
        for emittable_record in emittable_records:
            citations = db.get_citations_by_bibcode(app, emittable_record['bibcode'])
            custom_citation_change = adsmsg.CitationChange(content=emittable_record['content'],
                                                        content_type=getattr(adsmsg.CitationChangeContentType, emittable_record['content_type'].lower()),
                                                        status=adsmsg.Status.updated,
                                                        timestamp=datetime.now()
                                                        )
            parsed_metadata = db.get_citation_target_metadata(app, custom_citation_change.content).get('parsed', {})
            if parsed_metadata:
                # And for each citing bibcode to the target DOI
                for citing_bibcode in citations:
                    emit_citation_change = adsmsg.CitationChange(citing=citing_bibcode,
                                                                content=emittable_record['content'],
                                                                content_type=getattr(adsmsg.CitationChangeContentType, emittable_record['content_type'].lower()),
                                                                status=adsmsg.Status.new,
                                                                timestamp=datetime.now()
                                                                )
                    # Signal that the citing bibcode cites the DOI
                    event_data = webhook.citation_change_to_event_data(emit_citation_change, parsed_metadata)
                    if event_data:
                        dump_prefix = emit_citation_change.timestamp.ToDatetime().strftime("%Y%m%d_%H%M%S_resent")
                        logger.debug("Calling 'task_emit_event' for '%s'", emit_citation_change)
                        task_emit_event.delay(event_data, dump_prefix)

@app.task(queue='maintenance_reevaluate')
def task_maintenance_reevaluate(dois, bibcodes):
    """
    Maintenance operation:
    - Get all the registered citation targets (or only a subset of them if DOIs and/or bibcodes are specified)
    - For each, retreive metadata and if it is different to what we have in our database:
        - Get the citations bibcodes and transform them to their canonical form
        - Send to master an update with the new metadata and the current list of citations canonical bibcodes
    """
    n_requested = len(dois) + len(bibcodes)
    if n_requested == 0:
        discarded_records = db.get_citation_targets(app, only_status='DISCARDED')
    else:
        discarded_records = db.get_citation_targets_by_bibcode(app, bibcodes, only_status='DISCARDED')
        discarded_records += db.get_citation_targets_by_doi(app, dois, only_status='DISCARDED')
        discarded_records = _remove_duplicated_dict_in_list(discarded_records)

    for previously_discarded_record in discarded_records:
        updated = False
        bibcode_replaced = {}
        # Fetch DOI metadata (if HTTP request fails, an exception is raised
        # and the task will be re-queued (see app.py and adsputils))
        raw_metadata = doi.fetch_metadata(app.conf['DOI_URL'], app.conf['DATACITE_URL'], previously_discarded_record['content'])
        if raw_metadata:
            parsed_metadata = doi.parse_metadata(raw_metadata)
            is_software = parsed_metadata.get('doctype', '').lower() == "software"
            if not is_software:
                logger.error("Discarded '%s', it is not 'software'", previously_discarded_record['content'])
            elif parsed_metadata.get('bibcode') in (None, ""):
                logger.error("The metadata for '%s' could not be parsed correctly and it did not correctly compute a bibcode", previously_discarded_record['content'])
            else:
                # Create citation target in the DB
                updated = db.update_citation_target_metadata(app, previously_discarded_record['content'], raw_metadata, parsed_metadata, status='REGISTERED')
                if updated:
                    db.mark_all_discarded_citations_as_registered(app, previously_discarded_record['content'])
        if updated:
            citation_change = adsmsg.CitationChange(content=previously_discarded_record['content'],
                                                           content_type=getattr(adsmsg.CitationChangeContentType, previously_discarded_record['content_type'].lower()),
                                                           status=adsmsg.Status.new,
                                                           timestamp=datetime.now()
                                                           )
            if citation_change.content_type == adsmsg.CitationChangeContentType.doi:
                # Get citations from the database and transform the stored bibcodes into their canonical ones as registered in Solr.
                original_citations = db.get_citations_by_bibcode(app, parsed_metadata['bibcode'])
                citations = api.get_canonical_bibcodes(app, original_citations)
                logger.debug("Calling 'task_output_results' with '%s'", citation_change)
                task_output_results.delay(citation_change, parsed_metadata, citations, bibcode_replaced=bibcode_replaced)




@app.task(queue='output-results')
def task_output_results(citation_change, parsed_metadata, citations, bibcode_replaced={}):
    """
    This worker will forward results to the outside
    exchange (typically an ADSMasterPipeline) to be
    incorporated into the storage

    :param citation_change: contains citation changes
    :return: no return
    """
    entry_date = db.get_citation_target_entry_date(app, citation_change.content)
    messages = []
    if bibcode_replaced:
        # Bibcode was replaced, this is not a simple update
        # we need to issue a deletion of the previous record
        custom_citation_change = adsmsg.CitationChange(content=citation_change.content,
                                                       content_type=citation_change.content_type,
                                                       status=adsmsg.Status.deleted,
                                                       timestamp=datetime.now()
                                                       )
        delete_parsed_metadata = parsed_metadata.copy()
        delete_parsed_metadata['bibcode'] = bibcode_replaced['previous']
        delete_parsed_metadata['alternate_bibcode'] = [x for x in delete_parsed_metadata.get('alternate_bibcode', []) if x not in (bibcode_replaced['previous'], bibcode_replaced['new'])]
        delete_record, delete_nonbib_record = forward.build_record(app, custom_citation_change, delete_parsed_metadata, citations, entry_date=entry_date)
        messages.append((delete_record, delete_nonbib_record))
    # Main message:
    record, nonbib_record = forward.build_record(app, citation_change, parsed_metadata, citations, entry_date=entry_date)
    messages.append((record, nonbib_record))

    for record, nonbib_record in messages:
        logger.debug('Will forward this record: %s', record)
        logger.debug("Calling 'app.forward_message' with '%s'", str(record.toJSON()))
        if not app.conf['CELERY_ALWAYS_EAGER']:
            app.forward_message(record)
        logger.debug('Will forward this record: %s', nonbib_record)
        logger.debug("Calling 'app.forward_message' with '%s'", str(nonbib_record.toJSON()))
        if not app.conf['CELERY_ALWAYS_EAGER']:
            app.forward_message(nonbib_record)


if __name__ == '__main__':
    app.start()<|MERGE_RESOLUTION|>--- conflicted
+++ resolved
@@ -94,15 +94,9 @@
             else:
                 license_info = {'license_name': "", 'license_url': ""}
         else:
-<<<<<<< HEAD
-            license_info = {'license_name': "", 'license_url': ""}
-        parsed_metadata = {'link_alive': is_link_alive, "doctype": "unknown", 'license_name':license_info.get('license_name',""),'license_url':license_info.get('license_url',"") }
-    
-=======
             license_info = {'license_name': None, 'license_url': None}
         parsed_metadata = {'link_alive': is_link_alive, "doctype": "unknown", 'license_name':license_info.get('license_name',None),'license_url':license_info.get('license_url',None) }
 
->>>>>>> 8db35fba
     else:
         logger.error("Citation change should have doi, pid or url informed: {}", citation_change)
         status = None

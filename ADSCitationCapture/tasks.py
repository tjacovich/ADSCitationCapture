import os
from kombu import Queue
from google.protobuf.json_format import MessageToDict
from datetime import datetime
import ADSCitationCapture.app as app_module
import ADSCitationCapture.webhook as webhook
import ADSCitationCapture.doi as doi
import ADSCitationCapture.url as url
import ADSCitationCapture.db as db
import ADSCitationCapture.forward as forward
import ADSCitationCapture.api as api
import adsmsg

# ============================= INITIALIZATION ==================================== #

proj_home = os.path.realpath(os.path.join(os.path.dirname(__file__), '../'))
app = app_module.ADSCitationCaptureCelery('ads-citation-capture', proj_home=proj_home, local_config=globals().get('local_config', {}))
logger = app.logger

app.conf.CELERY_QUEUES = (
    Queue('process-citation-changes', app.exchange, routing_key='process-citation-changes'),
    Queue('process-github-urls', app.exchange, routing_key='process-github-urls'),
    Queue('process-new-citation', app.exchange, routing_key='process-new-citation'),
    Queue('process-updated-citation', app.exchange, routing_key='process-updated-citation'),
    Queue('process-deleted-citation', app.exchange, routing_key='process-deleted-citation'),
    Queue('maintenance_canonical', app.exchange, routing_key='maintenance_canonical'),
    Queue('maintenance_metadata', app.exchange, routing_key='maintenance_metadata'),
    Queue('maintenance_resend', app.exchange, routing_key='maintenance_resend'),
    Queue('maintenance_reevaluate', app.exchange, routing_key='maintenance_reevaluate'),
    Queue('maintenance_associated_works', app.exchange, routing_key='maintenance_associated_works'),
    Queue('output-results', app.exchange, routing_key='output-results'),
)

#limit github API queries to keep below rate limit
github_api_limit = app.conf.get('GITHUB_API_LIMIT', '80/m')

# ============================= TASKS ============================================= #

@app.task(queue='process-new-citation')
def task_process_new_citation(citation_change, force=False):
    """
    Process new citation:
    - Retrieve metadata from doi.org
    """
    canonical_citing_bibcode = api.get_canonical_bibcode(app, citation_change.citing)
    if canonical_citing_bibcode is None:
        logger.error("The citing bibcode '%s' is not in the system yet, it will be skipped in this ingestion", citation_change.citing)
        return
    content_type = None
    is_link_alive = False
    status = "DISCARDED"

    # Check if we already have the citation target in the DB
    metadata = db.get_citation_target_metadata(app, citation_change.content)
    citation_target_in_db = bool(metadata) # False if dict is empty
    raw_metadata = metadata.get('raw', None)
    parsed_metadata = metadata.get('parsed', {})
    associated_version_bibcodes = metadata.get('associated', None)

    if citation_target_in_db:
        status = metadata.get('status', 'DISCARDED') # "REGISTERED" if it is a software record

    #Zenodo
    if citation_change.content_type == adsmsg.CitationChangeContentType.doi \
        and citation_change.content not in ["", None]:
        # Default values
        content_type = "DOI"
        if not citation_target_in_db:
            # Fetch DOI metadata (if HTTP request fails, an exception is raised
            # and the task will be re-queued (see app.py and adsputils))
            raw_metadata = doi.fetch_metadata(app.conf['DOI_URL'], app.conf['DATACITE_URL'], citation_change.content)
            if raw_metadata:
                parsed_metadata = doi.parse_metadata(raw_metadata)
                is_software = parsed_metadata.get('doctype', '').lower() == "software"
                if parsed_metadata.get('bibcode') not in (None, "") and is_software:
                    status = "REGISTERED"
                    associated_version_bibcodes = _collect_associated_works(citation_change, parsed_metadata)

    #PID
    elif citation_change.content_type == adsmsg.CitationChangeContentType.pid \
        and citation_change.content not in ["", None]:
        content_type = "PID"
        status = None
        is_link_alive = url.is_alive(app.conf['ASCL_URL'] + citation_change.content)
        parsed_metadata = {'link_alive': is_link_alive, "doctype": "software" }

    #URL
    elif citation_change.content_type == adsmsg.CitationChangeContentType.url \
        and citation_change.content not in ["", None]:
        content_type = "URL"
        is_link_alive = url.is_alive(citation_change.content)
        status = "EMITTABLE"
        license_info = {'license_name': "", 'license_url': ""}
        #If link is alive, attempt to get license info from github. Else return empty license.
        if url.is_github(citation_change.content):
            task_process_github_urls.delay(citation_change, metadata)
        else:
            status = "DISCARDED"
        parsed_metadata = {'link_alive': is_link_alive, 'doctype': 'unknown', 'license_name': license_info.get('license_name', ""), 'license_url': license_info.get('license_url', "") }

    else:
        logger.error("Citation change should have doi, pid or url informed: {}", citation_change)
        status = None

    #Generates entry for Zenodo citations and notifies web broker
    if status not in [None, "EMITTABLE"]:
        if not citation_target_in_db:
            # Create citation target in the DB
            target_stored = db.store_citation_target(app, citation_change, content_type, raw_metadata, parsed_metadata, status, associated_version_bibcodes)
            #If citation target successfully created, update associated records.
            if target_stored:
                _update_associated_citation_targets(citation_change, parsed_metadata, associated_version_bibcodes)

        if status == "REGISTERED":
            #Connects new bibcode to canonical bibcode and DOI
            if citation_change.content_type == adsmsg.CitationChangeContentType.doi:

                if canonical_citing_bibcode != citation_change.citing:
                    # These two bibcodes are identical (point to same source) and we can signal the broker
                    event_data = webhook.identical_bibcodes_event_data(citation_change.citing, canonical_citing_bibcode)
                    if event_data:
                        dump_prefix = citation_change.timestamp.ToDatetime().strftime("%Y%m%d_%H%M%S")
                        logger.debug("Calling 'task_emit_event' for '%s' IsIdenticalTo '%s'", citation_change.citing, canonical_citing_bibcode)
                        task_emit_event.delay(event_data, dump_prefix)

                citation_target_bibcode = parsed_metadata.get('bibcode')

                # The new bibcode and the DOI are identical
                event_data = webhook.identical_bibcode_and_doi_event_data(citation_target_bibcode, citation_change.content)
                if event_data:
                    dump_prefix = citation_change.timestamp.ToDatetime().strftime("%Y%m%d_%H%M%S")
                    logger.debug("Calling 'task_emit_event' for '%s' IsIdenticalTo '%s'", citation_target_bibcode, citation_change.content)
                    task_emit_event.delay(event_data, dump_prefix)

                # Get citations from the database and transform the stored bibcodes into their canonical ones as registered in Solr.
                original_citations = db.get_citations_by_bibcode(app, citation_target_bibcode)
                citations = api.get_canonical_bibcodes(app, original_citations)

                # Add canonical bibcode of current detected citation
                if canonical_citing_bibcode and canonical_citing_bibcode not in citations:
                    citations.append(canonical_citing_bibcode)

                logger.debug("Calling 'task_output_results' with '%s'", citation_change)
                task_output_results.delay(citation_change, parsed_metadata, citations, associated_version_bibcodes)
            logger.debug("Calling '_emit_citation_change' with '%s'", citation_change)

            _emit_citation_change(citation_change, parsed_metadata)
        # Store the citation at the very end, so that if an exception is raised before
        # this task can be re-run in the future without key collisions in the database
        stored = db.store_citation(app, citation_change, content_type, raw_metadata, parsed_metadata, status)
    
@app.task(queue='process-github-urls', rate_limit=github_api_limit)
def task_process_github_urls(citation_change, metadata):
    """
    Process new github urls
    Emit to broker only if it is EMITTABLE
    Do not forward to Master
    """
    logger.info("Processing citation to github url: {}".format(citation_change.content))
    github_api_mode = app.conf.get('GITHUB_API_MODE', False)
    citation_target_in_db = bool(metadata) # False if dict is empty
    raw_metadata = metadata.get('raw', None)
    parsed_metadata = metadata.get('parsed', {})
    content_type = "URL"
    is_link_alive = url.is_alive(citation_change.content)
    status = "EMITTABLE"
    license_info = {'license_name': "", 'license_url': ""}
    #If link is alive, attempt to get license info from github. Else return empty license.
    if url.is_github(citation_change.content) and is_link_alive:
        if github_api_mode:
            license_info = api.get_github_metadata(app, citation_change.content)
    elif not url.is_github(citation_change.content):
        status = "DISCARDED"
        logger.debug("Citation to github url {} discarded".format(citation_change.content))
    parsed_metadata = {'link_alive': is_link_alive, 'doctype': "unknown", 'license_name': license_info.get('license_name', ""), 'license_url': license_info.get('license_url', "") }
    
    #Confirm citation hasn't been added to database as TOF between calling task and when task can actually be executed is potentially quite long.
    metadata = db.get_citation_target_metadata(app, citation_change.content)
    citation_target_in_db = bool(metadata) # False if dict is empty

    #Saves citations to database, and emits citations with "EMITTABLE"
    if status is not None:
        if not citation_target_in_db:
            # Create citation target in the DB
            target_stored = db.store_citation_target(app, citation_change, content_type, raw_metadata, parsed_metadata, status)
        if status=="EMITTABLE":
            logger.debug("Reached 'call _emit_citation_change' with '%s'", citation_change)
            #Emits citation change to broker.
            _emit_citation_change(citation_change, parsed_metadata)
        # Store the citation at the very end, so that if an exception is raised before
        # this task can be re-run in the future without key collisions in the database
        stored = db.store_citation(app, citation_change, content_type, raw_metadata, parsed_metadata, status)

@app.task(queue='process-updated-citation')
def task_process_updated_citation(citation_change, force=False):
    """
    Update citation record
    Emit/forward the update only if it is REGISTERED
    """
    updated = db.update_citation(app, citation_change)
    metadata = db.get_citation_target_metadata(app, citation_change.content)
    parsed_metadata = metadata.get('parsed', {})
    citation_target_bibcode = parsed_metadata.get('bibcode', None)
    status = metadata.get('status', 'DISCARDED')
    # Emit/forward the update only if status is "REGISTERED"
    if updated and status == 'REGISTERED':
        if citation_change.content_type == adsmsg.CitationChangeContentType.doi:
            associated_works = _collect_associated_works(citation_change, parsed_metadata)
            # Get citations from the database and transform the stored bibcodes into their canonical ones as registered in Solr.
            no_self_ref_versions = {key:val for key, val in associated_works.items() if val != citation_target_bibcode} if associated_works else None
            original_citations = db.get_citations_by_bibcode(app, citation_target_bibcode)
            citations = api.get_canonical_bibcodes(app, original_citations)
            logger.debug("Calling 'task_output_results' with '%s'", citation_change)
            task_output_results.delay(citation_change, parsed_metadata, citations, db_versions = no_self_ref_versions)
        logger.debug("Calling '_emit_citation_change' with '%s'", citation_change)
        _emit_citation_change(citation_change, parsed_metadata)

def _collect_associated_works(citation_change, parsed_metadata):
    """
    Fetches metadata for concept doi and searches database for associated versions for the given record.
    """
    versions_in_db = None
    try:
        all_versions_doi = doi.fetch_all_versions_doi(app.conf['DOI_URL'], app.conf['DATACITE_URL'], parsed_metadata)
    except:
        logger.error("Unable to recover related versions for {}",citation_change)
        all_versions_doi = None
    #fetch additional versions from db if they exist.
    if all_versions_doi['versions'] not in (None,[]):
        logger.info("Found {} versions for {}".format(len(all_versions_doi['versions']), citation_change.content))
        versions_in_db = db.get_associated_works_by_doi(app, all_versions_doi)
        #Only add bibcodes if there are versions in db, otherwise leave as None.
    return versions_in_db     

def _update_associated_citation_targets(citation_change, parsed_metadata, versions_in_db):
    """
    Updates associated works for all associated records of citation_change.content in database.
    """
    if versions_in_db not in (None, [None]):
        logger.info("Found {} versions in database for {}".format(len(versions_in_db),citation_change.content))
        #adds the new citation target bibcode because it will not be in the db yet, 
        # and then appends the versions already in the db.
        associated_version_bibcodes = {'Version '+str(parsed_metadata.get('version')): parsed_metadata.get('bibcode')}
        associated_version_bibcodes.update(versions_in_db)
        logger.debug("{}: associated_versions_bibcodes".format(associated_version_bibcodes))
        for bibcode in versions_in_db.values():
            associated_registered_record = db.get_citation_targets_by_bibcode(app, [bibcode])[0] 
            associated_citation_change = adsmsg.CitationChange(content=associated_registered_record['content'],
                                    content_type=getattr(adsmsg.CitationChangeContentType, associated_registered_record['content_type'].lower()),
                                    status=adsmsg.Status.updated,
                                    timestamp=datetime.now()
                                    )
            #update associated works for all versions in db
            logger.info('Calling task process_updated_associated_works')
            task_process_updated_associated_works.delay(associated_citation_change, associated_version_bibcodes)    

@app.task(queue='process-updated-citation')
def task_process_updated_associated_works(citation_change, associated_versions, force=False):
    """
    Update associated works in citation record
    Do not emit to broker as changes to associated works are not propagated
    """
    #check if associated works is not empty
    updated = bool(associated_versions)
    metadata = db.get_citation_target_metadata(app, citation_change.content)
    raw_metadata = metadata.get('raw', {})
    
    if raw_metadata:
        parsed_metadata = metadata.get('parsed', {})
        citation_target_bibcode = parsed_metadata.get('bibcode', None)
        no_self_ref_versions = {key: val for key, val in associated_versions.items() if val != citation_target_bibcode}
        logger.info("Updating associated works for %s", citation_change.content)
        status = metadata.get('status', 'DISCARDED')
        #Forward the update only if status is "REGISTERED" and associated works is not None.
        if status == 'REGISTERED' and updated:
            if citation_change.content_type == adsmsg.CitationChangeContentType.doi:
                # Get citations from the database and transform the stored bibcodes into their canonical ones as registered in Solr.
                original_citations = db.get_citations_by_bibcode(app, citation_target_bibcode)
                citations = api.get_canonical_bibcodes(app, original_citations)
                logger.debug("Calling 'task_output_results' with '%s'", citation_change)
                task_output_results.delay(citation_change, parsed_metadata, citations, db_versions=associated_versions)
                db.update_citation_target_metadata(app, citation_change.content, raw_metadata, parsed_metadata, associated=no_self_ref_versions)
        
@app.task(queue='process-deleted-citation')
def task_process_deleted_citation(citation_change, force=False):
    """
    Mark a citation as deleted
    """
    marked_as_deleted, previous_status = db.mark_citation_as_deleted(app, citation_change)
    metadata = db.get_citation_target_metadata(app, citation_change.content)
    parsed_metadata = metadata.get('parsed', {})
    citation_target_bibcode = parsed_metadata.get('bibcode', None)
    # Emit/forward the update only if the previous status was "REGISTERED"
    if marked_as_deleted and previous_status == 'REGISTERED':
        if citation_change.content_type == adsmsg.CitationChangeContentType.doi:
            # Get citations from the database and transform the stored bibcodes into their canonical ones as registered in Solr.
            original_citations = db.get_citations_by_bibcode(app, citation_target_bibcode)
            citations = api.get_canonical_bibcodes(app, original_citations)
            associated_works = db.get_citation_targets_by_doi(app, [citation_change.content])[0].get('associated_works', {"":""})
            logger.debug("Calling 'task_output_results' with '%s'", citation_change)
            task_output_results.delay(citation_change, parsed_metadata, citations, db_versions=associated_works)
        logger.debug("Calling '_emit_citation_change' with '%s'", citation_change)
        _emit_citation_change(citation_change, parsed_metadata)

def _protobuf_to_adsmsg_citation_change(pure_protobuf):
    """
    Transforms pure citation_change protobuf to adsmsg.CitationChange,
    which can be safely sent via Celery/RabbitMQ.
    """
    tmp = MessageToDict(pure_protobuf, preserving_proto_field_name=True)
    if 'content_type' in tmp:
        # Convert content_type from string to value
        tmp['content_type'] = getattr(adsmsg.CitationChangeContentType, tmp['content_type'])
    else:
        tmp['content_type'] = 0 # default: adsmsg.CitationChangeContentType.doi
    recover_timestamp = False
    if 'timestamp' in tmp:
        # Ignore timestamp in string format
        # 'timestamp': '2019-01-03T21:00:02.010610Z'
        del tmp['timestamp']
        recover_timestamp = True
    citation_change =  adsmsg.CitationChange(**tmp)
    if recover_timestamp:
        # Recover timestamp in google.protobuf.timestamp_pb2.Timestamp format
        # 'timestamp': seconds: 1546549202 nanos: 10610000
        citation_change.timestamp = pure_protobuf.timestamp
    return citation_change

@app.task(queue='process-citation-changes')
def task_process_citation_changes(citation_changes, force=False):
    """
    Process citation changes
    """
    logger.debug('Checking content: %s', citation_changes)
    for citation_change in citation_changes.changes:
        citation_change = _protobuf_to_adsmsg_citation_change(citation_change)
        # Check: Is this citation already stored in the DB?
        citation_in_db = db.citation_already_exists(app, citation_change)

        if citation_change.status == adsmsg.Status.new:
            if citation_in_db:
                logger.error("Ignoring new citation (citing '%s', content '%s' and timestamp '%s') because it already exists in the database", citation_change.citing, citation_change.content, citation_change.timestamp.ToJsonString())
            else:
                logger.debug("Calling 'task_process_new_citation' with '%s'", citation_change)
                task_process_new_citation.delay(citation_change, force=force)
        elif citation_change.status == adsmsg.Status.updated:
            if not citation_in_db:
                logger.error("Ignoring updated citation (citing '%s', content '%s' and timestamp '%s') because it does not exist in the database", citation_change.citing, citation_change.content, citation_change.timestamp.ToJsonString())
            else:
                logger.debug("Calling 'task_process_updated_citation' with '%s'", citation_change)
                task_process_updated_citation.delay(citation_change, force=force)
        elif citation_change.status == adsmsg.Status.deleted:
            if not citation_in_db:
                logger.error("Ignoring deleted citation (citing '%s', content '%s' and timestamp '%s') because it does not exist in the database", citation_change.citing, citation_change.content, citation_change.timestamp.ToJsonString())
            else:
                logger.debug("Calling 'task_process_deleted_citation' with '%s'", citation_change)
                task_process_deleted_citation.delay(citation_change)

def _emit_citation_change(citation_change, parsed_metadata):
    """
    Emit citation change event if the target is a software record
    """
    is_link_alive = parsed_metadata and parsed_metadata.get("link_alive", False)
    is_software = parsed_metadata and parsed_metadata.get("doctype", "").lower() == "software"
    is_emittable = parsed_metadata and citation_change.content_type == adsmsg.CitationChangeContentType.url

    if is_software and is_link_alive:
        event_data = webhook.citation_change_to_event_data(citation_change, parsed_metadata)
        if event_data:
            dump_prefix = citation_change.timestamp.ToDatetime().strftime("%Y%m%d_%H%M%S")
            logger.debug("Calling 'task_emit_event' for '%s'", citation_change)
            task_emit_event.delay(event_data, dump_prefix)

    elif is_emittable and is_link_alive:
        event_data = webhook.citation_change_to_event_data(citation_change, parsed_metadata)
        if event_data:
            dump_prefix = citation_change.timestamp.ToDatetime().strftime("%Y%m%d_%H%M%S")
            logger.debug("Calling 'task_emit_event' for EMITTABLE citation '%s'", citation_change)
            task_emit_event.delay(event_data, dump_prefix)

@app.task(queue='process-emit-event')
def task_emit_event(event_data, dump_prefix):
    """
    Emit event
    """
    emitted = False
    relationship = event_data.get("RelationshipType", {}).get("SubType", None)
    source_id = event_data.get("Source", {}).get("Identifier", {}).get("ID", None)
    target_id = event_data.get("Target", {}).get("Identifier", {}).get("ID", None)

    if not app.conf['TESTING_MODE']:
        prefix = os.path.join("emitted", relationship)
        emitted = webhook.emit_event(app.conf['ADS_WEBHOOK_URL'], app.conf['ADS_WEBHOOK_AUTH_TOKEN'], event_data)
    else:
        prefix = os.path.join("emulated", relationship)
        emitted = True
    if isinstance(dump_prefix, str):
        prefix = os.path.join(prefix, dump_prefix)
    webhook.dump_event(event_data, prefix=prefix)
    stored = db.store_event(app, event_data)

    if app.conf['TESTING_MODE'] and emitted:
        logger.debug("Emulated emission of event due to 'testing mode' (relationship '%s', source '%s' and target '%s')", relationship, source_id, target_id)
    elif emitted:
        logger.debug("Emitted event (relationship '%s', source '%s' and target '%s')", relationship, source_id, target_id)
    else:
        logger.debug("Non-emitted event (relationship '%s', source '%s' and target '%s')", relationship, source_id, target_id)

def _remove_duplicated_dict_in_list(l):
    return [x for x in l if x['content'] in set([r['content'] for r in l])]

@app.task(queue='maintenance_canonical')
def task_maintenance_canonical(dois, bibcodes):
    """
    Maintenance operation:
    - Get all the registered citation targets (or only a subset of them if DOIs and/or bibcodes are specified)
    - For each, get their citations bibcodes and transform them to their canonical form
    - Send to master an update with the new list of citations canonical bibcodes
    """
    n_requested = len(dois) + len(bibcodes)
    if n_requested == 0:
        registered_records = db.get_citation_targets(app, only_status='REGISTERED')
    else:
        registered_records = db.get_citation_targets_by_bibcode(app, bibcodes, only_status='REGISTERED')
        registered_records += db.get_citation_targets_by_doi(app, dois, only_status='REGISTERED')
        registered_records = _remove_duplicated_dict_in_list(registered_records)

    for registered_record in registered_records:
        try:
            # Get citations from the database and transform the stored bibcodes into their canonical ones as registered in Solr.
            original_citations = db.get_citations_by_bibcode(app, registered_record['bibcode'])
            existing_citation_bibcodes = api.get_canonical_bibcodes(app, original_citations)
        except:
            logger.exception("Failed API request to retreive existing citations for bibcode '{}'".format(registered_record['bibcode']))
            continue
        custom_citation_change = adsmsg.CitationChange(content=registered_record['content'],
                                                       content_type=getattr(adsmsg.CitationChangeContentType, registered_record['content_type'].lower()),
                                                       status=adsmsg.Status.updated,
                                                       timestamp=datetime.now()
                                                       )
        parsed_metadata = db.get_citation_target_metadata(app, custom_citation_change.content).get('parsed', {})
        if parsed_metadata:
            logger.debug("Calling 'task_output_results' with '%s'", custom_citation_change)
            task_output_results.delay(custom_citation_change, parsed_metadata, existing_citation_bibcodes, db_versions=registered_record.get('associated_works', {"":""}))

@app.task(queue='maintenance_metadata')
def task_maintenance_metadata(dois, bibcodes, reset=False):
    """
    Maintenance operation:
    - Get all the registered citation targets (or only a subset of them if DOIs and/or bibcodes are specified)
    - For each, retreive metadata and if it is different to what we have in our database:
        - Get the citations bibcodes and transform them to their canonical form
        - Send to master an update with the new metadata and the current list of citations canonical bibcodes
    """
    n_requested = len(dois) + len(bibcodes)
    if n_requested == 0:
        registered_records = db.get_citation_targets(app, only_status='REGISTERED')
    else:
        registered_records = db.get_citation_targets_by_bibcode(app, bibcodes, only_status='REGISTERED')
        registered_records += db.get_citation_targets_by_doi(app, dois, only_status='REGISTERED')
        registered_records = _remove_duplicated_dict_in_list(registered_records)

    for registered_record in registered_records:
        updated = False
        bibcode_replaced = {}
        # Fetch DOI metadata (if HTTP request fails, an exception is raised
        # and the task will be re-queued (see app.py and adsputils))

        curated_metadata = registered_record.get('curated_metadata', {})

        logger.debug("Curated metadata for {} is {}".format(registered_record['content'], registered_record['curated_metadata']))    
        raw_metadata = doi.fetch_metadata(app.conf['DOI_URL'], app.conf['DATACITE_URL'], registered_record['content'])
        if raw_metadata:
            parsed_metadata = doi.parse_metadata(raw_metadata)
            is_software = parsed_metadata.get('doctype', '').lower() == "software"
            bibcode = registered_record.get('bibcode', None)
            if not is_software:
                logger.error("The new metadata for '%s' has changed its 'doctype' and it is not 'software' anymore", registered_record['bibcode'])
            elif parsed_metadata.get('bibcode') in (None, ""):
                logger.error("The new metadata for '%s' affected the metadata parser and it did not correctly compute a bibcode", registered_record['bibcode'])
            else:
                # Detect concept DOIs: they have one or more versions of the software
                # and they are not a version of something else
                concept_doi = len(parsed_metadata.get('version_of', [])) == 0 and len(parsed_metadata.get('versions', [])) >= 1
                different_bibcodes = registered_record['bibcode'] != parsed_metadata['bibcode']
                if different_bibcodes:
                    # Concept DOI publication date changes with newer software version
                    # and authors can also change (i.e., first author last name initial)
                    # but we want to respect the year in the bibcode, which corresponds
                    # to the year of the latest release when it was first ingested
                    # by ADS
                    #parsed_metadata['bibcode'] = registered_record['bibcode']
                    parsed_metadata['bibcode'] = registered_record['bibcode'][:4] + parsed_metadata['bibcode'][4:]
                    # Temporary bugfix (some bibcodes have non-capital letter at the end):
                    parsed_metadata['bibcode'] = parsed_metadata['bibcode'][:-1] + parsed_metadata['bibcode'][-1].upper()
                    # Re-verify if bibcodes are still different (they could be if
                    # name parsing has changed):
                    different_bibcodes = registered_record['bibcode'] != parsed_metadata['bibcode']
                    if not different_bibcodes:
                        logger.debug("bibcode change limited to bibcode year.")
                
                if different_bibcodes:
                    # These two bibcodes are identical and we can signal the broker
                    event_data = webhook.identical_bibcodes_event_data(registered_record['bibcode'], parsed_metadata['bibcode'])
                    if event_data:
                        dump_prefix = datetime.now().strftime("%Y%m%d") # "%Y%m%d_%H%M%S"
                        logger.debug("Calling 'task_emit_event' for '%s' IsIdenticalTo '%s'", registered_record['bibcode'], parsed_metadata['bibcode'])
                        task_emit_event.delay(event_data, dump_prefix)
                    # If there is no curated metadata modify record and note replaced bibcode
                    if not curated_metadata:
                        logger.warn("Parsing the new metadata for citation target '%s' produced a different bibcode: '%s'. The former will be moved to the 'alternate_bibcode' list, and the new one will be used as the main one.", registered_record['bibcode'], parsed_metadata.get('bibcode', None))
                        alternate_bibcode = parsed_metadata.get('alternate_bibcode', [])
                        alternate_bibcode += registered_record.get('alternate_bibcode', [])
                        if registered_record['bibcode'] not in alternate_bibcode:
                            alternate_bibcode.append(registered_record['bibcode'])
                        parsed_metadata['alternate_bibcode'] = alternate_bibcode
                        bibcode = parsed_metadata.get('bibcode', None)
                        bibcode_replaced = {'previous': registered_record['bibcode'], 'new': parsed_metadata['bibcode'] }
                
                #Protect curated metadata from being bulldozed by metadata updates. 
                if curated_metadata:
                    logger.info("Re-applying curated metadata for {}".format(registered_record.get('bibcode')))
                    modified_metadata = db.generate_modified_metadata(parsed_metadata, curated_metadata)
                    zenodo_bibstem = "zndo"
                    #generate bibcode for modified metadata
                    bibcode = registered_record.get('bibcode')
                    new_bibcode = doi.build_bibcode(modified_metadata, doi.zenodo_doi_re, zenodo_bibstem)
                    #Make sure new bibcode still respects the original publication year.
                    new_bibcode = bibcode[:4] + new_bibcode[4:]
                    alternate_bibcode = registered_record.get('alternate_bibcode', [])
                    #confirm new_bibcode not in alternate_bibcode list
                    try:
                        alternate_bibcode.remove(new_bibcode)
                    except:
                        logger.debug("{} not in alternate_bibcodes".format(new_bibcode))
                    #Add the clean alternate bibcode list to the parsed metadata
                    parsed_metadata['alternate_bibcode'] = list(set(alternate_bibcode))
                    if 'alternate_bibcode' in curated_metadata.keys():
                        alternate_bibcode = list(set(alternate_bibcode+curated_metadata['alternate_bibcode']))
                    #Checks if the new bibcode is now different from the one generated for parsed metadata
                    if new_bibcode != parsed_metadata.get('bibcode'):
                        if parsed_metadata.get('bibcode') not in alternate_bibcode:
                            #generate complete alt bibcode list including any curated entries
                            alternate_bibcode.append(parsed_metadata.get('bibcode'))
                            #Add the CC generated bibcode to the parsed metadata
                            parsed_metadata['alternate_bibcode'].append(parsed_metadata.get('bibcode'))
                            logger.warn("Parsing the curated metadata for citation target '%s' produced a different bibcode: '%s'. The former will be moved to the 'alternate_bibcode' list, and the new one will be used as the main one.", parsed_metadata['bibcode'], new_bibcode)
                        #Remove duplicate bibcodes
                        parsed_metadata['alternate_bibcode'] = list(set(parsed_metadata.get('alternate_bibcode')))
                        #Sort bibcodes so CC doesn't think the data has changed and call for an unnecessary update.
                        parsed_metadata['alternate_bibcode'].sort()
                        #set new bibcode
                        modified_metadata['bibcode'] = new_bibcode
                        #Only note bibcode is replaced if the bibcode actually differs from the registered record.
                        if new_bibcode != registered_record.get('bibcode'):
                            bibcode_replaced = {'previous': registered_record['bibcode'], 'new': parsed_metadata['bibcode'] }
                        else:
                            bibcode_replaced = {}
                        #set curated metadata alt bibcodes sort alt bibcodes or else CC thinks the data has changed.
                        alternate_bibcode.sort()
                        curated_metadata['alternate_bibcode'] = alternate_bibcode
                    modified_metadata['alternate_bibcode'] = alternate_bibcode
                else:
                    modified_metadata = parsed_metadata
                    #make sure old alternate bibcodes aren't clobbered.
                    if registered_record.get('alternate_bibcode'):
                        alternate_bibcode = parsed_metadata.get('alternate_bibcode',[])
                        alternate_bibcode += registered_record.get('alternate_bibcode')
                        parsed_metadata['alternate_bibcode'] = list(set(alternate_bibcode))
                
                updated = db.update_citation_target_metadata(app, registered_record['content'], raw_metadata, parsed_metadata, curated_metadata=curated_metadata, bibcode=bibcode, associated=registered_record.get('associated_works', {"":""}))
        
        if updated:
            citation_change = adsmsg.CitationChange(content=registered_record['content'],
                                                           content_type=getattr(adsmsg.CitationChangeContentType, registered_record['content_type'].lower()),
                                                           status=adsmsg.Status.updated,
                                                           timestamp=datetime.now()
                                                           )
            if citation_change.content_type == adsmsg.CitationChangeContentType.doi:
                # Get citations from the database and transform the stored bibcodes into their canonical ones as registered in Solr.
                original_citations = db.get_citations_by_bibcode(app, registered_record['bibcode'])
                citations = api.get_canonical_bibcodes(app, original_citations)
                logger.debug("Calling 'task_output_results' with '%s'", citation_change)
                task_output_results.delay(citation_change, modified_metadata, citations, bibcode_replaced=bibcode_replaced, associated=registered_record.get('associated_works', {"":""}))     

@app.task(queue='maintenance_metadata')
def task_maintenance_curation(dois, bibcodes, curated_entries, reset=False):
    """
    Maintenance operation:
    - Get all the registered citation targets for the entries specified in curated_entries
    - For each, retreive metadata and if it is different to what we have in our database:
        - Get the citations bibcodes and transform them to their canonical form
        - Replace the retrieved metadata for values specified in curated_entries
        - Send to master an update with the new metadata and the current list of citations canonical bibcodes
    """
    for curated_entry in curated_entries:
        updated = False
        bibcode_replaced = {}
        
        #Try by doi.
        if curated_entry.get('doi'):
            registered_record = db.get_citation_targets_by_doi(app, [curated_entry.get('doi')], only_status='REGISTERED')[0]           
        #If not, retrieve entry by bibcode.
        elif curated_entry.get('bibcode'):
            registered_record = db.get_citation_targets_by_bibcode(app, [curated_entry.get('bibcode')], only_status='REGISTERED')[0]   
        #report error
        else:
            logger.error('Unable to retrieve entry for {} from database. Please check input file.'.format(curated_entry))
        
        metadata = db.get_citation_target_metadata(app, registered_record.get('content', ''), curate=False)
        raw_metadata = metadata.get('raw', '')
        parsed_metadata = metadata.get('parsed', '')
        #remove doi and bibcode from metadata to be stored in db.
        for key in ['bibcode','doi']:
            try:
                curated_entry.pop(key)
            except KeyError as e:
                logger.warn("Failed to remove key: {} with error {}. Key likely not in curated_metadata.".format(key, e))
                continue
        try:
            if not reset:
                #only check old metadata if we are adding updates, otherwise ignore.
                if curated_entry != registered_record.get('curated_metadata'):
                    for key in registered_record['curated_metadata'].keys():
                        #first apply any previous edits to metadata that are not overwritten by new metadata.
                        if key not in curated_entry.keys():
                            curated_entry[key] = registered_record['curated_metadata'][key]
                else:
                    logger.warn("Supplied metadata is identical to previously added metadata. No updates will occur.")
                logger.debug("Curated entry: {}".format(curated_entry))
                modified_metadata = db.generate_modified_metadata(parsed_metadata, curated_entry)
                logger.debug("Modified bibcode {}".format(modified_metadata.get('bibcode')))
                #regenerate bibcode with curated_metadata and append old bibcode to alternate_bibcode 
                zenodo_bibstem = "zndo"
                #generates new bibcodes with manual curation data
                new_bibcode = doi.build_bibcode(modified_metadata, doi.zenodo_doi_re, zenodo_bibstem)
                modified_metadata['bibcode'] = new_bibcode
                #get the original list of alt bibcodes
                alternate_bibcode = registered_record.get('alternate_bibcode', [])
                #set parsed_metadata alt bibcodes to match original list
                parsed_metadata['alternate_bibcode'] = registered_record.get('alternate_bibcode', [])
                #checks for provided alt bibcodes from manual curation
                if 'alternate_bibcode' in curated_entry.keys():
                    alternate_bibcode = list(set(alternate_bibcode+curated_entry['alternate_bibcode']))
                    logger.debug('alternate bibcodes are {}'.format(alternate_bibcode))
                #checks to make sure the main bibcode is not in the alt bibcodes
                try:
                    alternate_bibcode.remove(modified_metadata.get('bibcode'))
                except:
                    pass
                #checks if bibcode has changed due to manual curation metadata
                if new_bibcode != registered_record.get('bibcode'):
                    logger.warn("Parsing the new metadata for citation target '%s' produced a different bibcode: '%s'. The former will be moved to the 'alternate_bibcode' list, and the new one will be used as the main one.", registered_record['bibcode'],new_bibcode)
                    if registered_record.get('bibcode') not in alternate_bibcode:
                        #generate complete alt bibcode list including any curated entries
                        alternate_bibcode.append(registered_record.get('bibcode'))
                        #Add the CC generated bibcode to the parsed metadata
                        parsed_metadata['alternate_bibcode'].append(registered_record.get('bibcode'))
                    #removes duplicates from parsed_metadata alt bibcodes
                    parsed_metadata['alternate_bibcode'] = list(set(parsed_metadata.get('alternate_bibcode')))
                    #sets new bibcode
                    modified_metadata['bibcode'] = new_bibcode
                    #removes duplicates from all alt bibcodes including ones provided by manual curation
                    alternate_bibcode = list(set(alternate_bibcode))
                    #updates curated entry alt bibcodes only if a new bibcode is generated due to manual curation
                    curated_entry['alternate_bibcode'] = alternate_bibcode
                    #marks bibcode as replaced
                    bibcode_replaced = {'previous': registered_record['bibcode'], 'new': parsed_metadata['bibcode'] }
                #sets modified metadata alt bibcodes to match the full list of alt bibcodes.
                modified_metadata['alternate_bibcode'] = alternate_bibcode
                   
            else:
                #Check to see if curated_metadata exists for the record.
                if registered_record['curated_metadata']:
                    #Repopulate parsed_metadata with expected bibcode information from parsed_cited_metadata.
                    logger.debug("Resetting citation to original parsed metadata")
                    #regenerate bibcode with parsed_metadata and append old bibcode to alternate_bibcode 
                    zenodo_bibstem = "zndo"
                    new_bibcode = doi.build_bibcode(parsed_metadata, doi.zenodo_doi_re, zenodo_bibstem)
                    parsed_metadata['bibcode'] = new_bibcode
                    #get original alt bibcodes
                    alternate_bibcode = registered_record.get('alternate_bibcode', [])
                    parsed_metadata['alternate_bibcode'] = registered_record.get('alternate_bibcode', [])
                    #reset bibcode if changed
                    if new_bibcode != registered_record.get('bibcode'):
                        logger.warn("Parsing the new metadata for citation target '%s' produced a different bibcode: '%s'. The former will be moved to the 'alternate_bibcode' list, and the new one will be used as the main one.", registered_record['bibcode'],new_bibcode)
                        #Add old bibcode to alt bibcodes
                        if registered_record.get('bibcode') not in alternate_bibcode:
                            alternate_bibcode.append(registered_record.get('bibcode'))
                        #set bibcode replaced if necessary
                        bibcode_replaced = {'previous': registered_record['bibcode'], 'new': parsed_metadata['bibcode'] }
                    #set alt bibcodes to full list but try and remove main bibcode from alt list
                    try:
                        alternate_bibcode.remove(parsed_metadata.get('bibcode'))
                    except:
                        pass
                    parsed_metadata['alternate_bibcode'] = list(set(alternate_bibcode))
                    #reset modified metadata
                    modified_metadata = parsed_metadata
                    #clear curated metadata
                    curated_entry = {}
                else:
                    modified_metadata = parsed_metadata
                    logger.warn("Cannot delete curated metadata for {}. No curated metadata exists.".format(registered_record.get('content', '')))
            
            different_bibcodes = registered_record['bibcode'] != modified_metadata['bibcode']
            if different_bibcodes:
                event_data = webhook.identical_bibcodes_event_data(registered_record['bibcode'], modified_metadata['bibcode'])
                if event_data:
                    dump_prefix = datetime.now().strftime("%Y%m%d") # "%Y%m%d_%H%M%S"
                    logger.debug("Calling 'task_emit_event' for '%s' IsIdenticalTo '%s'", registered_record['bibcode'], modified_metadata['bibcode'])
                    task_emit_event.delay(event_data, dump_prefix)
                
            updated = db.update_citation_target_metadata(app, registered_record['content'], raw_metadata, parsed_metadata, curated_metadata=curated_entry, bibcode=modified_metadata.get('bibcode'), associated=registered_record.get('associated_works', {"":""}))
            if updated:
                citation_change = adsmsg.CitationChange(content=registered_record['content'],
                                                            content_type=getattr(adsmsg.CitationChangeContentType, registered_record['content_type'].lower()),
                                                            status=adsmsg.Status.updated,
                                                            timestamp=datetime.now()
                                                            )
                if citation_change.content_type == adsmsg.CitationChangeContentType.doi:
                    # Get citations from the database and transform the stored bibcodes into their canonical ones as registered in Solr.
                    original_citations = db.get_citations_by_bibcode(app, registered_record['bibcode'])
                    citations = api.get_canonical_bibcodes(app, original_citations)
                    logger.debug("Calling 'task_output_results' with '%s'", citation_change)
<<<<<<< HEAD
                    task_output_results.delay(citation_change, modified_metadata, citations, bibcode_replaced=bibcode_replaced, db_versions=registered_record.get('associated_works', {"":""}))
        
=======
                    task_output_results.delay(citation_change, modified_metadata, citations, bibcode_replaced=bibcode_replaced)
            else:
                logger.warn("Curated metadata did not result in a change to recorded metadata for {}.".format(registered_record.get('content')))
>>>>>>> 93db2ca7
        except Exception as e:
            logger.error("task_maintenance_curation Failed to update metadata for {} with Exception: {}. Please check that the bibcode or doi matches a target record.".format(curated_entry, e))
            raise

def maintenance_show_metadata(curated_entries):
    """
    Print current metadata for a given citation target to standard output.
    """
    for curated_entry in curated_entries:

        if curated_entry.get('doi'):
            try:
                registered_record = db.get_citation_targets_by_doi(app, [curated_entry.get('doi')], only_status='REGISTERED')[0]   
            except Exception as e:
                msg = "Failed to retrieve citation target {}. Please confirm information is correct and citation target is in database.".format(curated_entry)
                logger.error(msg)
                raise Exception(msg)

            custom_citation_change = adsmsg.CitationChange(content=registered_record['content'],
                                                    content_type=getattr(adsmsg.CitationChangeContentType, registered_record['content_type'].lower()),
                                                    status=adsmsg.Status.updated,
                                                    timestamp=datetime.now()
                                                    )
            try:
                parsed_metadata = db.get_citation_target_metadata(app, custom_citation_change.content).get('parsed', None)
                if parsed_metadata:
                    print(parsed_metadata)

            except Exception as e:
                msg = "Failed to load metadata for citation {}. Please confirm information is correct and citation target is in database.".format(curated_entry)
                logger.error(msg)
        
        #If no doi, try and retrieve entry by bibcode.
        elif curated_entry.get('bibcode'):
            try:
                registered_record = db.get_citation_targets_by_bibcode(app, [curated_entry.get('bibcode')], only_status='REGISTERED')[0]   
            except Exception as e:
                msg = "Failed to retrieve citation target {}. Please confirm information is correct and citation target is in database.".format(curated_entry)
                logger.error(msg)
                raise Exception(msg)

            custom_citation_change = adsmsg.CitationChange(content=registered_record['content'],
                                                    content_type=getattr(adsmsg.CitationChangeContentType, registered_record['content_type'].lower()),
                                                    status=adsmsg.Status.updated,
                                                    timestamp=datetime.now()
                                                    )
            parsed_metadata = db.get_citation_target_metadata(app, custom_citation_change.content).get('parsed', None)
            try:
                parsed_metadata = db.get_citation_target_metadata(app, custom_citation_change.content).get('parsed', None)
                if parsed_metadata:
                    print(parsed_metadata)

            except Exception as e:
                msg = "Failed to load metadata for citation {}. Please confirm information is correct and citation target is in database.".format(curated_entry)
                logger.error(msg)

@app.task(queue='maintenance_metadata')
def task_maintenance_repopulate_bibcode_columns(curated=True):
    """
    Re-populates bibcode column with current canonical bibcode
    """
    db.populate_bibcode_column(app, curated)

@app.task(queue='maintenance_resend')
def task_maintenance_resend(dois, bibcodes, broker):
    """
    Maintenance operation:
    - Get all the registered citation targets (or only a subset of them if DOIs and/or bibcodes are specified)
    - For each:
        - Re-send to master (or broker) an update with the current metadata and the current list of citations canonical bibcodes
    """
    n_requested = len(dois) + len(bibcodes)
    if n_requested == 0:
        registered_records = db.get_citation_targets(app, only_status='REGISTERED')
        if broker:
            emittable_records = db.get_citation_targets(app, only_status='EMITTABLE')
        else:
            emittable_records=[]
    else:
        registered_records = db.get_citation_targets_by_bibcode(app, bibcodes, only_status='REGISTERED')
        registered_records += db.get_citation_targets_by_doi(app, dois, only_status='REGISTERED')
        registered_records = _remove_duplicated_dict_in_list(registered_records)

        if broker:
            emittable_records = db.get_citation_targets_by_bibcode(app, bibcodes, only_status='EMITTABLE')
            emittable_records = _remove_duplicated_dict_in_list(emittable_records)
        else:
            emittable_records = []

    for registered_record in registered_records:
        citations = db.get_citations_by_bibcode(app, registered_record['bibcode'])
        custom_citation_change = adsmsg.CitationChange(content=registered_record['content'],
                                                       content_type=getattr(adsmsg.CitationChangeContentType, registered_record['content_type'].lower()),
                                                       status=adsmsg.Status.updated,
                                                       timestamp=datetime.now()
                                                       )
        parsed_metadata = db.get_citation_target_metadata(app, custom_citation_change.content).get('parsed', {})
        if parsed_metadata:
            if not broker:
                # Only update master
                logger.debug("Calling 'task_output_results' with '%s'", custom_citation_change)
                task_output_results.delay(custom_citation_change, parsed_metadata, citations, db_versions = registered_record.get('associated_works',{"":""}))
            else:
                # Only re-emit to the broker
                # Signal that the target bibcode and the DOI are identical
                event_data = webhook.identical_bibcode_and_doi_event_data(registered_record['bibcode'], registered_record['content'])
                if event_data:
                    dump_prefix = custom_citation_change.timestamp.ToDatetime().strftime("%Y%m%d_%H%M%S_resent")
                    logger.debug("Calling 'task_emit_event' for '%s' IsIdenticalTo '%s'", registered_record['bibcode'], registered_record['content'])
                    task_emit_event.delay(event_data, dump_prefix)
                # And for each citing bibcode to the target DOI
                for citing_bibcode in citations:
                    emit_citation_change = adsmsg.CitationChange(citing=citing_bibcode,
                                                                   content=registered_record['content'],
                                                                   content_type=getattr(adsmsg.CitationChangeContentType, registered_record['content_type'].lower()),
                                                                   status=adsmsg.Status.new,
                                                                   timestamp=datetime.now()
                                                                   )
                    # Signal that the citing bibcode cites the DOI
                    event_data = webhook.citation_change_to_event_data(emit_citation_change, parsed_metadata)
                    if event_data:
                        dump_prefix = emit_citation_change.timestamp.ToDatetime().strftime("%Y%m%d_%H%M%S_resent")
                        logger.debug("Calling 'task_emit_event' for '%s'", emit_citation_change)
                        task_emit_event.delay(event_data, dump_prefix)
    if broker:
        for emittable_record in emittable_records:
            citations = db.get_citations_by_bibcode(app, emittable_record['bibcode'])
            custom_citation_change = adsmsg.CitationChange(content=emittable_record['content'],
                                                        content_type=getattr(adsmsg.CitationChangeContentType, emittable_record['content_type'].lower()),
                                                        status=adsmsg.Status.updated,
                                                        timestamp=datetime.now()
                                                        )
            parsed_metadata = db.get_citation_target_metadata(app, custom_citation_change.content).get('parsed', {})
            if parsed_metadata:
                # And for each citing bibcode to the target DOI
                for citing_bibcode in citations:
                    emit_citation_change = adsmsg.CitationChange(citing=citing_bibcode,
                                                                content=emittable_record['content'],
                                                                content_type=getattr(adsmsg.CitationChangeContentType, emittable_record['content_type'].lower()),
                                                                status=adsmsg.Status.new,
                                                                timestamp=datetime.now()
                                                                )
                    # Signal that the citing bibcode cites the DOI
                    event_data = webhook.citation_change_to_event_data(emit_citation_change, parsed_metadata)
                    if event_data:
                        dump_prefix = emit_citation_change.timestamp.ToDatetime().strftime("%Y%m%d_%H%M%S_resent")
                        logger.debug("Calling 'task_emit_event' for '%s'", emit_citation_change)
                        task_emit_event.delay(event_data, dump_prefix)


@app.task(queue='maintenance_reevaluate')
def task_maintenance_reevaluate(dois, bibcodes):
    """
    Maintenance operation:
    - Get all the registered citation targets (or only a subset of them if DOIs and/or bibcodes are specified)
    - For each, retreive metadata and if it is different to what we have in our database:
        - Get the citations bibcodes and transform them to their canonical form
        - Send to master an update with the new metadata and the current list of citations canonical bibcodes
    """
    n_requested = len(dois) + len(bibcodes)
    if n_requested == 0:
        discarded_records = db.get_citation_targets(app, only_status='DISCARDED')
    else:
        discarded_records = db.get_citation_targets_by_bibcode(app, bibcodes, only_status='DISCARDED')
        discarded_records += db.get_citation_targets_by_doi(app, dois, only_status='DISCARDED')
        discarded_records = _remove_duplicated_dict_in_list(discarded_records)

    for previously_discarded_record in discarded_records:
        updated = False
        bibcode_replaced = {}
        # Fetch DOI metadata (if HTTP request fails, an exception is raised
        # and the task will be re-queued (see app.py and adsputils))
        if previously_discarded_record['content_type'] == 'DOI':
            raw_metadata = doi.fetch_metadata(app.conf['DOI_URL'], app.conf['DATACITE_URL'], previously_discarded_record['content'])
            if raw_metadata:
                parsed_metadata = doi.parse_metadata(raw_metadata)
                is_software = parsed_metadata.get('doctype', '').lower() == "software"
                if not is_software:
                    logger.error("Discarded '%s', it is not 'software'", previously_discarded_record['content'])
                elif parsed_metadata.get('bibcode') in (None, ""):
                    logger.error("The metadata for '%s' could not be parsed correctly and it did not correctly compute a bibcode", previously_discarded_record['content'])
                else:
                    # Create citation target in the DB
                    updated = db.update_citation_target_metadata(app, previously_discarded_record['content'], raw_metadata, parsed_metadata, status='REGISTERED')
                    if updated:
                        db.mark_all_discarded_citations_as_registered(app, previously_discarded_record['content'])
            if updated:
                citation_change = adsmsg.CitationChange(content=previously_discarded_record['content'],
                                                            content_type=getattr(adsmsg.CitationChangeContentType, previously_discarded_record['content_type'].lower()),
                                                            status=adsmsg.Status.new,
                                                            timestamp=datetime.now()
                                                            )
                if citation_change.content_type == adsmsg.CitationChangeContentType.doi:
                    # Get citations from the database and transform the stored bibcodes into their canonical ones as registered in Solr.
                    original_citations = db.get_citations_by_bibcode(app, parsed_metadata['bibcode'])
                    citations = api.get_canonical_bibcodes(app, original_citations)
                    logger.debug("Calling 'task_output_results' with '%s'", citation_change)
                    task_output_results.delay(citation_change, parsed_metadata, citations, bibcode_replaced=bibcode_replaced, db_versions=previously_discarded_record.get('associated_works',{"":""}))

@app.task(queue='maintenance_associated_works')
def task_maintenance_reevaluate_associated_works(dois, bibcodes):
    """
    Maintenance operation:
    - Get all the registered citation targets (or only a subset of them if DOIs and/or bibcodes are specified)
    - For each, retreive metadata and:
        - Get associated works from metadata.
        - Determine which associated works are currently in the db.
        - Send updates to master with the added associated works.
    """
    n_requested = len(dois) + len(bibcodes)
    if n_requested == 0:
        registered_records = db.get_citation_targets(app, only_status='REGISTERED')
    else:
        registered_records = db.get_citation_targets_by_bibcode(app, bibcodes, only_status='REGISTERED')
        registered_records += db.get_citation_targets_by_doi(app, dois, only_status='REGISTERED')
        registered_records = _remove_duplicated_dict_in_list(registered_records)

    #convert record into citation_change message
    for registered_record in registered_records:
        citations = db.get_citations_by_bibcode(app, registered_record['bibcode'])
        custom_citation_change = adsmsg.CitationChange(content=registered_record['content'],
                                                       content_type=getattr(adsmsg.CitationChangeContentType, registered_record['content_type'].lower()),
                                                       status=adsmsg.Status.updated,
                                                       timestamp=datetime.now()
                                                       )
        metadata = db.get_citation_target_metadata(app, registered_record['content'])
        raw_metadata = metadata.get('raw', {})

        #confirm citation is registered software, then check for associated works.
        if raw_metadata:
            parsed_metadata = metadata.get('parsed', {})
            is_software = parsed_metadata.get('doctype', '').lower() == "software"
            if not is_software:
                logger.error("Discarded '%s', it is not 'software'", registered_record['content'])
            elif parsed_metadata.get('bibcode') in (None, ""):
                logger.error("The metadata for '%s' could not be parsed correctly and it did not correctly compute a bibcode", registered_record['content'])
            else:
                logger.debug("Checking associated records for '%s'", custom_citation_change)
                #Check for additional versions
                try:
                    all_versions_doi = doi.fetch_all_versions_doi(app.conf['DOI_URL'], app.conf['DATACITE_URL'], parsed_metadata)
                except:
                    logger.error("Unable to recover related versions for {}", custom_citation_change)
                    all_versions_doi = None
                #fetch additional versions from db if they exist.
                if all_versions_doi['versions'] not in (None,[]):
                    logger.debug("Found {} versions for {}".format(len(all_versions_doi['versions']), custom_citation_change.content))
                    versions_in_db = db.get_associated_works_by_doi(app, all_versions_doi)
                    #Only add bibcodes if there are versions in db, otherwise leave as None.
                    if versions_in_db not in (None, [None]) and registered_records.get('associated_works', None) != versions_in_db:
                        logger.info("Found {} versions in database for {}".format(len(versions_in_db), custom_citation_change.content))
                        logger.debug("{}: associated_versions_bibcodes".format(versions_in_db))
                        task_process_updated_associated_works.delay(custom_citation_change, versions_in_db)
                    

@app.task(queue='output-results')
def task_output_results(citation_change, parsed_metadata, citations, db_versions={"":""}, bibcode_replaced={}):
    """
    This worker will forward results to the outside
    exchange (typically an ADSMasterPipeline) to be
    incorporated into the storage

    :param citation_change: contains citation changes
    :return: no return
    """
    try:
        entry_date = db.get_citation_target_entry_date(app, citation_change.content)
    except:
        try:
            entry_date = db.get_citation_target_entry_date(app, citation_change['content'])
        except Exception as e:
            logger.error("Failed to retrieve entry date for {}".format(citation_change))

    messages = []
    if bibcode_replaced:
        # Bibcode was replaced, this is not a simple update
        # we need to issue a deletion of the previous record
        logger.debug("Calling delete for record: {}".format(bibcode_replaced['previous']))
        custom_citation_change = adsmsg.CitationChange(content=citation_change.content,
                                                       content_type=citation_change.content_type,
                                                       status=adsmsg.Status.deleted,
                                                       timestamp=datetime.now()
                                                       )
        delete_parsed_metadata = parsed_metadata.copy()
        delete_parsed_metadata['bibcode'] = bibcode_replaced['previous']
        delete_parsed_metadata['alternate_bibcode'] = [x for x in delete_parsed_metadata.get('alternate_bibcode', []) if x not in (bibcode_replaced['previous'], bibcode_replaced['new'])]
        delete_record, delete_nonbib_record = forward.build_record(app, custom_citation_change, delete_parsed_metadata, citations, db_versions=parsed_metadata.get('associated',{"":""}),entry_date=entry_date)
        messages.append((delete_record, delete_nonbib_record))
    # Main message:
    record, nonbib_record = forward.build_record(app, citation_change, parsed_metadata, citations, db_versions, entry_date=entry_date)
    messages.append((record, nonbib_record))

    for record, nonbib_record in messages:
        logger.debug('Will forward this record: %s', record)
        logger.debug("Calling 'app.forward_message' with '%s'", str(record.toJSON()))
        if not app.conf['CELERY_ALWAYS_EAGER']:
            app.forward_message(record)
        logger.debug('Will forward this record: %s', nonbib_record)
        logger.debug("Calling 'app.forward_message' with '%s'", str(nonbib_record.toJSON()))
        if not app.conf['CELERY_ALWAYS_EAGER']:
            app.forward_message(nonbib_record)


if __name__ == '__main__':
    app.start()<|MERGE_RESOLUTION|>--- conflicted
+++ resolved
@@ -723,14 +723,9 @@
                     original_citations = db.get_citations_by_bibcode(app, registered_record['bibcode'])
                     citations = api.get_canonical_bibcodes(app, original_citations)
                     logger.debug("Calling 'task_output_results' with '%s'", citation_change)
-<<<<<<< HEAD
                     task_output_results.delay(citation_change, modified_metadata, citations, bibcode_replaced=bibcode_replaced, db_versions=registered_record.get('associated_works', {"":""}))
-        
-=======
-                    task_output_results.delay(citation_change, modified_metadata, citations, bibcode_replaced=bibcode_replaced)
             else:
                 logger.warn("Curated metadata did not result in a change to recorded metadata for {}.".format(registered_record.get('content')))
->>>>>>> 93db2ca7
         except Exception as e:
             logger.error("task_maintenance_curation Failed to update metadata for {} with Exception: {}. Please check that the bibcode or doi matches a target record.".format(curated_entry, e))
             raise

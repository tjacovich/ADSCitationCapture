--- conflicted
+++ resolved
@@ -893,11 +893,6 @@
             self.assertTrue(mocked['webhook_dump_event'].called)
             self.assertTrue(mocked['webhook_emit_event'].called) # because we don't know if an URL is software
 
-<<<<<<< HEAD
-
-
-=======
->>>>>>> b29e3211
     def test_process_citation_changes_malformed_url(self):
         citation_changes = adsmsg.CitationChanges()
         citation_change = citation_changes.changes.add()

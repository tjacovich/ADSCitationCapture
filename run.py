--- conflicted
+++ resolved
@@ -200,7 +200,6 @@
     else:
         logger.error("MAINTENANCE task: manual curation failed. Please specify a file containing the modified citations.")
 
-<<<<<<< HEAD
 def maintenance_readers(readers_filename, **kwargs):
     logger.info('Loading records from: %s', readers_filename)
 
@@ -234,7 +233,7 @@
 
 def maintenance_resend_readers(dois, bibcodes):
     tasks.task_maintenance_resend_readers.delay(dois, bibcodes)
-=======
+
 def maintentance_reevaluate_associated_works(dois, bibcodes):
     """
     Update associated software records for citation targets already in the database.
@@ -245,7 +244,6 @@
     else:
         logger.info("MAINTENANCE task: checking '{}' records for associated works".format(n_requested))
     tasks.task_maintenance_reevaluate_associated_works.delay(dois, bibcodes)
->>>>>>> 2b3ff781
 
 def diagnose(bibcodes, json):
     citation_count = db.get_citation_count(tasks.app)
@@ -428,11 +426,8 @@
 
     elif args.action == "MAINTENANCE":
         if not args.canonical and not args.metadata and not args.resend and not args.resend_broker and not\
-<<<<<<< HEAD
-         args.reevaluate and not args.curation and not args.repopulate and not args.regen_nonbib and not args.import_readers and not args.resend_nonbib:
-=======
-         args.reevaluate and not args.curation and not args.repopulate and not args.eval_associated:
->>>>>>> 2b3ff781
+        args.reevaluate and not args.curation and not args.repopulate and not args.regen_nonbib and not\
+        args.import_readers and not args.resend_nonbib and not args.eval_associated:
             maintenance_parser.error("nothing to be done since no task has been selected")
         else:
             # Read files if provided (instead of a direct list of DOIs)
@@ -464,19 +459,15 @@
                 maintenance_curation(args.input_filename, dois, bibcodes, args.json_payload, args.reset, args.show)
             elif args.repopulate:
                 maintenance_repopulate()
-<<<<<<< HEAD
             elif args.regen_nonbib:
                 maintenance_regenerate_nonbib_files()
             elif args.import_readers:
                 maintenance_readers(args.reader_filename, force=False, diagnose=False)
             elif args.resend_nonbib:
                 maintenance_resend(dois, bibcodes, broker=False, only_nonbib=True)
-
-
-=======
             elif args.eval_associated:
                 maintentance_reevaluate_associated_works(dois, bibcodes)
->>>>>>> 2b3ff781
+                
     elif args.action == "DIAGNOSE":
         logger.info("DIAGNOSE task")
         diagnose(args.bibcodes, args.json)
